--- conflicted
+++ resolved
@@ -116,12 +116,6 @@
     evidence_method: str, [stepping_stone, thermodynamic]
         The evidence calculation method to use. Defaults to stepping_stone, but
         the results of all available methods are stored in the ln_z_dict.
-<<<<<<< HEAD
-    initial_sample: str
-        Method to draw the initial sample. Either "prior" (a random draw
-        from the prior) or "maxL" (use an optimization approach to attempt to
-        find the maxL).
-=======
     initial_sample_method: str
         Method to draw the initial sample. Either "prior" (a random draw
         from the prior) or "maximize" (use an optimization approach to attempt
@@ -129,7 +123,6 @@
     initial_sample_dict: dict
         A dictionary of the initial sample value. If incomplete, will overwrite
         the initial_sample drawn using initial_sample_method.
->>>>>>> 5d2ec5e2
     verbose: bool
         Whether to print diagnostic output during the run.
 
@@ -160,13 +153,9 @@
         fixed_tau=None,
         tau_window=None,
         evidence_method="stepping_stone",
-<<<<<<< HEAD
         check_point_delta_t=1800,
-        initial_sample="prior",
-=======
         initial_sample_method="prior",
         initial_sample_dict=None,
->>>>>>> 5d2ec5e2
     )
 
     def __init__(
@@ -211,12 +200,8 @@
         self.proposal_cycle = self.kwargs["proposal_cycle"]
         self.pt_rejection_sample = self.kwargs["pt_rejection_sample"]
         self.evidence_method = self.kwargs["evidence_method"]
-<<<<<<< HEAD
-        self.initial_sample = self.kwargs["initial_sample"]
-=======
         self.initial_sample_method = self.kwargs["initial_sample_method"]
         self.initial_sample_dict = self.kwargs["initial_sample_dict"]
->>>>>>> 5d2ec5e2
 
         self.printdt = self.kwargs["printdt"]
         check_directory_exists_and_if_not_mkdir(self.outdir)
@@ -319,12 +304,8 @@
             pool=self.pool,
             use_ratio=self.use_ratio,
             evidence_method=self.evidence_method,
-<<<<<<< HEAD
-            initial_sample=self.initial_sample,
-=======
             initial_sample_method=self.initial_sample_method,
             initial_sample_dict=self.initial_sample_dict,
->>>>>>> 5d2ec5e2
         )
 
     def get_setup_string(self):
@@ -559,21 +540,13 @@
         pool,
         use_ratio,
         evidence_method,
-<<<<<<< HEAD
-        initial_sample,
-=======
         initial_sample_method,
         initial_sample_dict,
->>>>>>> 5d2ec5e2
     ):
         self.set_pt_inputs(pt_inputs)
         self.use_ratio = use_ratio
-<<<<<<< HEAD
-        self.initial_sample = initial_sample
-=======
         self.initial_sample_method = initial_sample_method
         self.initial_sample_dict = initial_sample_dict
->>>>>>> 5d2ec5e2
         self.setup_sampler_dictionary(convergence_inputs, proposal_cycle)
         self.set_convergence_inputs(convergence_inputs)
         self.pt_rejection_sample = pt_rejection_sample
@@ -625,12 +598,8 @@
             f"nensemble={self.nensemble}, "
             f"pt_ensemble={self.pt_ensemble}, "
             f"initial_betas={betas}, "
-<<<<<<< HEAD
-            f"initial_sample={self.initial_sample}\n"
-=======
             f"initial_sample_method={self.initial_sample_method}, "
             f"initial_sample_dict={self.initial_sample_dict}\n"
->>>>>>> 5d2ec5e2
         )
         self.sampler_dictionary = dict()
         for Tindex, beta in enumerate(betas):
@@ -646,12 +615,8 @@
                     convergence_inputs=convergence_inputs,
                     proposal_cycle=proposal_cycle,
                     use_ratio=self.use_ratio,
-<<<<<<< HEAD
-                    initial_sample=self.initial_sample,
-=======
                     initial_sample_method=self.initial_sample_method,
                     initial_sample_dict=self.initial_sample_dict,
->>>>>>> 5d2ec5e2
                 )
                 for Eindex in range(n)
             ]
@@ -1138,12 +1103,8 @@
         Tindex=0,
         Eindex=0,
         use_ratio=False,
-<<<<<<< HEAD
-        initial_sample="prior",
-=======
         initial_sample_method="prior",
         initial_sample_dict=None,
->>>>>>> 5d2ec5e2
     ):
         self.beta = beta
         self.Tindex = Tindex
@@ -1153,21 +1114,6 @@
         self.parameters = _sampling_convenience_dump.priors.non_fixed_keys
         self.ndim = len(self.parameters)
 
-<<<<<<< HEAD
-        if initial_sample.lower() == "prior":
-            full_sample_dict = _priors.sample()
-            initial_sample = {
-                k: v for k, v in full_sample_dict.items() if k in _priors.non_fixed_keys
-            }
-        elif initial_sample.lower() == "maxl":
-            fmp = FisherMatrixPosteriorEstimator(
-                _likelihood, _priors, n_prior_samples=1
-            )
-            initial_sample = fmp.get_maximimum_likelihood_sample()
-        else:
-            ValueError(f"initial sample {initial_sample} not understood")
-
-=======
         if initial_sample_method.lower() == "prior":
             full_sample_dict = _sampling_convenience_dump.priors.sample()
             initial_sample = {
@@ -1186,7 +1132,6 @@
             initial_sample.update(initial_sample_dict)
 
         logger.info(f"Using initial sample {initial_sample}")
->>>>>>> 5d2ec5e2
         initial_sample = Sample(initial_sample)
         initial_sample[LOGLKEY] = self.log_likelihood(initial_sample)
         initial_sample[LOGPKEY] = self.log_prior(initial_sample)
@@ -1209,11 +1154,7 @@
 
             self.proposal_cycle = proposals.get_proposal_cycle(
                 proposal_cycle,
-<<<<<<< HEAD
-                _priors,
-=======
                 _sampling_convenience_dump.priors,
->>>>>>> 5d2ec5e2
                 L1steps=self.chain.L1steps,
                 warn=warn,
             )
