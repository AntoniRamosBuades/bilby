import datetime
import os
import signal
import time
from collections import Counter

import numpy as np
import pandas as pd

from ..core.fisher import FisherMatrixPosteriorEstimator
from ..core.result import rejection_sample
from ..core.sampler.base_sampler import MCMCSampler, ResumeError, SamplerError
from ..core.utils import check_directory_exists_and_if_not_mkdir, logger, safe_file_dump
from . import proposals
from .chain import Chain, Sample
from .utils import LOGLKEY, LOGPKEY, ConvergenceInputs, ParallelTemperingInputs


class Bilby_MCMC(MCMCSampler):
    """The built-in Bilby MCMC sampler

    Parameters
    ----------
    likelihood: likelihood.Likelihood
        A  object with a log_l method
    priors: bilby.core.prior.PriorDict, dict
        Priors to be used in the search.
        This has attributes for each parameter to be sampled.
    outdir: str, optional
        Name of the output directory
    label: str, optional
        Naming scheme of the output files
    use_ratio: bool, optional
        Switch to set whether or not you want to use the log-likelihood ratio
        or just the log-likelihood
    skip_import_verification: bool
        Skips the check if the sampler is installed if true. This is
        only advisable for testing environments
    check_point_plot: bool
        If true, create plots at the check point
    check_point_delta_t: float
        The time in seconds afterwhich to checkpoint (defaults to 30 minutes)
    diagnostic: bool
        If true, create deep-diagnostic plots used for checking convergence
        problems.
    resume: bool
        If true, resume from any existing check point files
    exit_code: int
        The code on which to raise if exiting
    nsamples: int (1000)
        The number of samples to draw
    nensemble: int (1)
        The number of ensemble-chains to run (with periodic communication)
    pt_ensemble: bool (False)
        If true, each run a parallel-tempered set of chains for each
        ensemble-chain (in which case the total number of chains is
        nensemble * ntemps). Else, only the zero-ensemble chain is run with a
        parallel-tempering (in which case the total number of chains is
        nensemble + ntemps - 1).
    ntemps: int (1)
        The number of parallel-tempered chains to run
    Tmax: float, (None)
        If given, the maximum temperature to set the initial temperate-ladder
    Tmax_from_SNR: float (20)
        (Alternative to Tmax): The SNR to estimate an appropriate Tmax from.
    initial_betas: list (None)
        (Alternative to Tmax and Tmax_from_SNR): If given, an initial choice of
        the inverse temperature ladder.
    pt_rejection_sample: bool (False)
        If true, use rejection sampling to draw samples from the pt-chains.
    adapt, adapt_t0, adapt_nu: bool, float, float (True, 100, 10)
        Whether to use adaptation and the adaptation parameters.
        See arXiv:1501.05823 for a description of adapt_t0 and adapt_nu.
    burn_in_nact, thin_by_nact, fixed_discard: float, float, float (10, 1, 0)
        The number of auto-correlation times to discard for burn-in and to
        thin by. The fixed_discard is the number of steps discarded before
        automatic autocorrelation time analysis begins.
    autocorr_c: float (5)
        The step-size for the window search. See emcee.autocorr.integrated_time
        for additional details.
    L1steps: int
        The number of internal steps to take. Improves the scaling performance
        of multiprocessing. Note, all ACTs are calculated based on the saved
        steps. So, the total ACT (or number of steps) is L1steps * tau
        (or L1steps * position).
    L2steps: int
        The number of steps to take before swapping between parallel-tempered
        and ensemble chains.
    npool: int
        The number of multiprocessing cores to use. For efficiency, this must be
        matched to an integer number of the total number of chains.
    printdt: float
        Print an update on the progress every printdt s. Note, each print
        requires an evaluation of the ACT so short print times are unwise.
    min_tau: 1
        The minimum allowed ACT. Can be used to force a larger ACT.
    proposal_cycle: str, bilby.core.sampler.bilby_mcmc.proposals.ProposalCycle
        Either a string pointing to one of the built-in proposal cycles or,
        a proposal cycle.
    stop_after_convergence:
        If running with parallel-tempered chains. Stop updating the chains once
        they have congerged. After this time, random samples will be drawn at
        swap time.
    fixed_tau: int
        A fixed value for the ACT: used for testing purposes.
    tau_window: int, None
        Using tau', a previous estimates of tau, calculate the new tau using
        the last tau_window * tau' steps. If None, the entire chain is used.
    evidence_method: str, [stepping_stone, thermodynamic]
        The evidence calculation method to use. Defaults to stepping_stone, but
        the results of all available methods are stored in the ln_z_dict.
<<<<<<< HEAD
    initial_sample: str
        Method to draw the initial sample. Either "prior" (a random draw
        from the prior) or "maxL" (use an optimization approach to attempt to
        find the maxL).
=======
    verbose: bool
        Whether to print diagnostic output during the run.
>>>>>>> ff6de208

    """

    default_kwargs = dict(
        nsamples=1000,
        nensemble=1,
        pt_ensemble=False,
        ntemps=1,
        Tmax=None,
        Tmax_from_SNR=20,
        initial_betas=None,
        adapt=True,
        adapt_t0=100,
        adapt_nu=10,
        pt_rejection_sample=False,
        burn_in_nact=10,
        thin_by_nact=1,
        fixed_discard=0,
        autocorr_c=5,
        L1steps=100,
        L2steps=3,
        npool=1,
        printdt=60,
        min_tau=1,
        proposal_cycle="default",
        stop_after_convergence=False,
        fixed_tau=None,
        tau_window=None,
        evidence_method="stepping_stone",
        check_point_delta_t=1800,
        initial_sample="maxL",
    )

    def __init__(
        self,
        likelihood,
        priors,
        outdir="outdir",
        label="label",
        use_ratio=False,
        skip_import_verification=True,
        check_point_plot=True,
        check_point_delta_t=1800,
        diagnostic=False,
        resume=True,
        exit_code=130,
        verbose=False,
        **kwargs,
    ):

        super(Bilby_MCMC, self).__init__(
            likelihood=likelihood,
            priors=priors,
            outdir=outdir,
            label=label,
            use_ratio=use_ratio,
            skip_import_verification=skip_import_verification,
            exit_code=exit_code,
            **kwargs,
        )

        self.check_point_plot = check_point_plot
        self.diagnostic = diagnostic
        self.kwargs["target_nsamples"] = self.kwargs["nsamples"]
        self.npool = self.kwargs["npool"]
        self.L1steps = self.kwargs["L1steps"]
        self.L2steps = self.kwargs["L2steps"]
        self.pt_inputs = ParallelTemperingInputs(
            **{key: self.kwargs[key] for key in ParallelTemperingInputs._fields}
        )
        self.convergence_inputs = ConvergenceInputs(
            **{key: self.kwargs[key] for key in ConvergenceInputs._fields}
        )
        self.proposal_cycle = self.kwargs["proposal_cycle"]
        self.pt_rejection_sample = self.kwargs["pt_rejection_sample"]
        self.evidence_method = self.kwargs["evidence_method"]
        self.initial_sample = self.kwargs["initial_sample"]

        self.printdt = self.kwargs["printdt"]
        check_directory_exists_and_if_not_mkdir(self.outdir)
        self.resume = resume
        self.resume_file = "{}/{}_resume.pickle".format(self.outdir, self.label)

        self.verify_configuration()
        self.verbose = verbose

        try:
            signal.signal(signal.SIGTERM, self.write_current_state_and_exit)
            signal.signal(signal.SIGINT, self.write_current_state_and_exit)
            signal.signal(signal.SIGALRM, self.write_current_state_and_exit)
        except AttributeError:
            logger.debug(
                "Setting signal attributes unavailable on this system. "
                "This is likely the case if you are running on a Windows machine"
                " and is no further concern."
            )

    def verify_configuration(self):
        if self.convergence_inputs.burn_in_nact / self.kwargs["target_nsamples"] > 0.1:
            logger.warning("Burn-in inefficiency fraction greater than 10%")

    def _translate_kwargs(self, kwargs):
        if "printdt" not in kwargs:
            for equiv in ["print_dt", "print_update"]:
                if equiv in kwargs:
                    kwargs["printdt"] = kwargs.pop(equiv)
        if "npool" not in kwargs:
            for equiv in self.npool_equiv_kwargs:
                if equiv in kwargs:
                    kwargs["npool"] = kwargs.pop(equiv)
        if "check_point_delta_t" not in kwargs:
            for equiv in self.check_point_equiv_kwargs:
                if equiv in kwargs:
                    kwargs["check_point_delta_t"] = kwargs.pop(equiv)

    @property
    def target_nsamples(self):
        return self.kwargs["target_nsamples"]

    def run_sampler(self):
        self._setup_pool()
        self.setup_chain_set()
        self.start_time = datetime.datetime.now()
        self.draw()
        self._close_pool()
        self.check_point(ignore_time=True)

        self.result = self.add_data_to_result(
            result=self.result,
            ptsampler=self.ptsampler,
            outdir=self.outdir,
            label=self.label,
            make_plots=self.check_point_plot,
        )

        return self.result

    @staticmethod
    def add_data_to_result(result, ptsampler, outdir, label, make_plots):
        result.samples = ptsampler.samples
        result.log_likelihood_evaluations = result.samples[LOGLKEY]
        result.log_prior_evaluations = result.samples[LOGPKEY]
        ptsampler.compute_evidence(
            outdir=outdir,
            label=label,
            make_plots=make_plots,
        )
        result.log_evidence = ptsampler.ln_z
        result.log_evidence_err = ptsampler.ln_z_err
        result.sampling_time = datetime.timedelta(seconds=ptsampler.sampling_time)
        result.meta_data["bilby_mcmc"] = dict(
            tau=ptsampler.tau,
            convergence_inputs=ptsampler.convergence_inputs._asdict(),
            pt_inputs=ptsampler.pt_inputs._asdict(),
            total_steps=ptsampler.position,
            nsamples=ptsampler.nsamples,
        )
        if ptsampler.pool is not None:
            npool = ptsampler.pool._processes
        else:
            npool = 1
        result.meta_data["run_statistics"] = dict(
            nlikelihood=ptsampler.position * ptsampler.L1steps * ptsampler._nsamplers,
            neffsamples=ptsampler.nsamples * ptsampler.convergence_inputs.thin_by_nact,
            sampling_time_s=result.sampling_time.seconds,
            ncores=npool,
        )

        return result

    def setup_chain_set(self):
        if os.path.isfile(self.resume_file) and self.resume is True:
            self.read_current_state()
            self.ptsampler.pool = self.pool
        else:
            self.init_ptsampler()

    def init_ptsampler(self):

        logger.info(f"Initializing BilbyPTMCMCSampler with:\n{self.get_setup_string()}")
        self.ptsampler = BilbyPTMCMCSampler(
            convergence_inputs=self.convergence_inputs,
            pt_inputs=self.pt_inputs,
            proposal_cycle=self.proposal_cycle,
            pt_rejection_sample=self.pt_rejection_sample,
            pool=self.pool,
            use_ratio=self.use_ratio,
            evidence_method=self.evidence_method,
            initial_sample=self.initial_sample,
        )

    def get_setup_string(self):
        string = (
            f"  Convergence settings: {self.convergence_inputs}\n"
            f"  Parallel-tempering settings: {self.pt_inputs}\n"
            f"  proposal_cycle: {self.proposal_cycle}\n"
            f"  pt_rejection_sample: {self.pt_rejection_sample}"
        )
        return string

    def draw(self):
        self._steps_since_last_print = 0
        self._time_since_last_print = 0
        logger.info(f"Drawing {self.target_nsamples} samples")
        logger.info(f"Checkpoint every {self.kwargs['check_point_delta_t']}s")
        logger.info(f"Print update every {self.printdt}s")

        while True:
            t0 = datetime.datetime.now()
            self.ptsampler.step_all_chains()
            dt = (datetime.datetime.now() - t0).total_seconds()
            self.ptsampler.sampling_time += dt
            self._time_since_last_print += dt
            self._steps_since_last_print += self.ptsampler.L1steps

            if self._time_since_last_print > self.printdt:
                tp0 = datetime.datetime.now()
                self.print_progress()
                tp = datetime.datetime.now()
                ppt_frac = (tp - tp0).total_seconds() / self._time_since_last_print
                if ppt_frac > 0.01:
                    logger.warning(
                        f"Non-negligible print progress time (ppt_frac={ppt_frac:0.2f})"
                    )
                self._steps_since_last_print = 0
                self._time_since_last_print = 0

            self.check_point()

            if self.ptsampler.nsamples_last >= self.target_nsamples:
                # Perform a second check without cached values
                if self.ptsampler.nsamples_nocache >= self.target_nsamples:
                    logger.info("Reached convergence: exiting sampling")
                    break

    def check_point(self, ignore_time=False):
        tS = (datetime.datetime.now() - self.start_time).total_seconds()
        if os.path.isfile(self.resume_file):
            tR = time.time() - os.path.getmtime(self.resume_file)
        else:
            tR = np.inf

        if ignore_time or np.min([tS, tR]) > self.kwargs["check_point_delta_t"]:
            logger.info("Checkpoint start")
            self.write_current_state()
            self.print_long_progress()
            logger.info("Checkpoint finished")

    def _remove_checkpoint(self):
        """Remove checkpointed state"""
        if os.path.isfile(self.resume_file):
            os.remove(self.resume_file)

    def read_current_state(self):
        import dill

        with open(self.resume_file, "rb") as file:
            self.ptsampler = dill.load(file)
            if self.ptsampler.pt_inputs != self.pt_inputs:
                msg = (
                    f"pt_inputs has changed: {self.ptsampler.pt_inputs} "
                    f"-> {self.pt_inputs}"
                )
                raise ResumeError(msg)
            self.ptsampler.set_convergence_inputs(self.convergence_inputs)
            self.ptsampler.proposal_cycle = self.proposal_cycle
            self.ptsampler.pt_rejection_sample = self.pt_rejection_sample

        logger.info(
            f"Loaded resume file {self.resume_file} "
            f"with {self.ptsampler.position} steps "
            f"setup:\n{self.get_setup_string()}"
        )

    def write_current_state_and_exit(self, signum=None, frame=None):
        """
        Make sure that if a pool of jobs is running only the parent tries to
        checkpoint and exit. Only the parent has a 'pool' attribute.
        """
        if self.npool == 1 or getattr(self, "pool", None) is not None:
            if signum == 14:
                logger.info(
                    "Run interrupted by alarm signal {}: checkpoint and exit on {}".format(
                        signum, self.exit_code
                    )
                )
            else:
                logger.info(
                    "Run interrupted by signal {}: checkpoint and exit on {}".format(
                        signum, self.exit_code
                    )
                )
            self.write_current_state()
            self._close_pool()
            os._exit(self.exit_code)

    def write_current_state(self):
        import dill

        logger.debug("Check point")
        check_directory_exists_and_if_not_mkdir(self.outdir)

        _pool = self.ptsampler.pool
        self.ptsampler.pool = None
        if dill.pickles(self.ptsampler):
            safe_file_dump(self.ptsampler, self.resume_file, dill)
            logger.info("Written checkpoint file {}".format(self.resume_file))
        else:
            logger.warning(
                "Cannot write pickle resume file! "
                "Job will not resume if interrupted."
            )
        self.ptsampler.pool = _pool

    def print_long_progress(self):
        self.print_per_proposal()
        self.print_tau_dict()
        if self.ptsampler.ntemps > 1:
            self.print_pt_acceptance()
        if self.ptsampler.nensemble > 1:
            self.print_ensemble_acceptance()
        if self.check_point_plot:
            self.plot_progress(
                self.ptsampler, self.label, self.outdir, self.priors, self.diagnostic
            )
            self.ptsampler.compute_evidence(
                outdir=self.outdir, label=self.label, make_plots=True
            )

    def print_ensemble_acceptance(self):
        logger.info(f"Ensemble swaps = {self.ptsampler.swap_counter['ensemble']}")
        logger.info(self.ptsampler.ensemble_proposal_cycle)

    def print_progress(self):
        position = self.ptsampler.position

        # Total sampling time
        sampling_time = datetime.timedelta(seconds=self.ptsampler.sampling_time)
        time = str(sampling_time).split(".")[0]

        # Time for last evaluation set
        time_per_eval_ms = (
            1000 * self._time_since_last_print / self._steps_since_last_print
        )

        # Pull out progress summary
        tau = self.ptsampler.tau
        nsamples = self.ptsampler.nsamples
        minimum_index = self.ptsampler.primary_sampler.chain.minimum_index
        method = self.ptsampler.primary_sampler.chain.minimum_index_method
        mindex_str = f"{minimum_index:0.2e}({method})"
        alpha = self.ptsampler.primary_sampler.acceptance_ratio
        maxl = self.ptsampler.primary_sampler.chain.max_log_likelihood

        nlikelihood = position * self.L1steps * self.ptsampler._nsamplers
        eff = 100 * nsamples / nlikelihood

        # Estimated time til finish (ETF)
        if tau < np.inf:
            remaining_samples = self.target_nsamples - nsamples
            remaining_evals = (
                remaining_samples
                * self.convergence_inputs.thin_by_nact
                * tau
                * self.L1steps
            )
            remaining_time_s = time_per_eval_ms * 1e-3 * remaining_evals
            remaining_time_dt = datetime.timedelta(seconds=remaining_time_s)
            if remaining_samples > 0:
                remaining_time = str(remaining_time_dt).split(".")[0]
            else:
                remaining_time = "0"
        else:
            remaining_time = "-"

        msg = (
            f"{position:0.2e}|{time}|{mindex_str}|t={tau:0.0f}|"
            f"n={nsamples:0.0f}|a={alpha:0.2f}|e={eff:0.1e}%|"
            f"{time_per_eval_ms:0.2f}ms/ev|maxl={maxl:0.2f}|"
            f"ETF={remaining_time}"
        )

        if self.pt_rejection_sample:
            count = self.ptsampler.rejection_sampling_count
            rse = 100 * count / nsamples
            msg += f"|rse={rse:0.2f}%"

        if self.verbose:
            print(msg, flush=True)

    def print_per_proposal(self):
        logger.info("Zero-temperature proposals:")
        for prop in self.ptsampler[0].proposal_cycle.proposal_list:
            logger.info(prop)

    def print_pt_acceptance(self):
        logger.info(f"Temperature swaps = {self.ptsampler.swap_counter['temperature']}")
        for column in self.ptsampler.sampler_list_of_tempered_lists:
            for ii, sampler in enumerate(column):
                total = sampler.pt_accepted + sampler.pt_rejected
                beta = sampler.beta
                if total > 0:
                    ratio = f"{sampler.pt_accepted / total:0.2f}"
                else:
                    ratio = "-"
                logger.info(
                    f"Temp:{ii}<->{ii+1}|"
                    f"beta={beta:0.4g}|"
                    f"hot-samp={sampler.nsamples}|"
                    f"swap={ratio}|"
                    f"conv={sampler.chain.converged}|"
                )

    def print_tau_dict(self):
        msg = f"Current taus={self.ptsampler.primary_sampler.chain.tau_dict}"
        logger.info(msg)

    @staticmethod
    def plot_progress(ptsampler, label, outdir, priors, diagnostic=False):
        logger.info("Creating diagnostic plots")
        for ii, row in ptsampler.sampler_dictionary.items():
            for jj, sampler in enumerate(row):
                plot_label = f"{label}_E{sampler.Eindex}_T{sampler.Tindex}"
                if diagnostic is True or sampler.beta == 1:
                    sampler.chain.plot(
                        outdir=outdir,
                        label=plot_label,
                        priors=priors,
                        all_samples=ptsampler.samples,
                    )

    def _setup_pool(self):
        if self.npool > 1:
            logger.info(f"Setting up multiproccesing pool with {self.npool} processes")
            import multiprocessing

            self.pool = multiprocessing.Pool(
                processes=self.npool,
                initializer=_initialize_global_variables,
                initargs=(
                    self.likelihood,
                    self.priors,
                    self._search_parameter_keys,
                    self.use_ratio,
                ),
            )
        else:
            self.pool = None

        _initialize_global_variables(
            likelihood=self.likelihood,
            priors=self.priors,
            search_parameter_keys=self._search_parameter_keys,
            use_ratio=self.use_ratio,
        )

    def _close_pool(self):
        if getattr(self, "pool", None) is not None:
            logger.info("Starting to close worker pool.")
            self.pool.close()
            self.pool.join()
            self.pool = None
            logger.info("Finished closing worker pool.")


class BilbyPTMCMCSampler(object):
    def __init__(
        self,
        convergence_inputs,
        pt_inputs,
        proposal_cycle,
        pt_rejection_sample,
        pool,
        use_ratio,
        evidence_method,
        initial_sample,
    ):

        self.set_pt_inputs(pt_inputs)
        self.use_ratio = use_ratio
        self.initial_sample = initial_sample
        self.setup_sampler_dictionary(convergence_inputs, proposal_cycle)
        self.set_convergence_inputs(convergence_inputs)
        self.pt_rejection_sample = pt_rejection_sample
        self.pool = pool
        self.evidence_method = evidence_method

        # Initialize counters
        self.swap_counter = Counter()
        self.swap_counter["temperature"] = 0
        self.swap_counter["L2-temperature"] = 0
        self.swap_counter["ensemble"] = 0
        self.swap_counter["L2-ensemble"] = int(self.L2steps / 2) + 1

        self._nsamples_dict = {}
        self.ensemble_proposal_cycle = proposals.get_default_ensemble_proposal_cycle(
            _priors
        )
        self.sampling_time = 0
        self.ln_z_dict = dict()
        self.ln_z_err_dict = dict()

    def get_initial_betas(self):
        pt_inputs = self.pt_inputs
        if self.ntemps == 1:
            betas = np.array([1])
        elif pt_inputs.initial_betas is not None:
            betas = np.array(pt_inputs.initial_betas)
        elif pt_inputs.Tmax is not None:
            betas = np.logspace(0, -np.log10(pt_inputs.Tmax), pt_inputs.ntemps)
        elif pt_inputs.Tmax_from_SNR is not None:
            ndim = len(_priors.non_fixed_keys)
            target_hot_likelihood = ndim / 2
            Tmax = pt_inputs.Tmax_from_SNR**2 / (2 * target_hot_likelihood)
            betas = np.logspace(0, -np.log10(Tmax), pt_inputs.ntemps)
        else:
            raise SamplerError("Unable to set temperature ladder from inputs")

        if len(betas) != self.ntemps:
            raise SamplerError("Temperatures do not match ntemps")

        return betas

    def setup_sampler_dictionary(self, convergence_inputs, proposal_cycle):

        betas = self.get_initial_betas()
        logger.info(
            f"Initializing BilbyPTMCMCSampler with:"
            f"ntemps={self.ntemps}, "
            f"nensemble={self.nensemble}, "
            f"pt_ensemble={self.pt_ensemble}, "
            f"initial_betas={betas}, "
            f"initial_sample={self.initial_sample}\n"
        )
        self.sampler_dictionary = dict()
        for Tindex, beta in enumerate(betas):
            if beta == 1 or self.pt_ensemble:
                n = self.nensemble
            else:
                n = 1
            temp_sampler_list = [
                BilbyMCMCSampler(
                    beta=beta,
                    Tindex=Tindex,
                    Eindex=Eindex,
                    convergence_inputs=convergence_inputs,
                    proposal_cycle=proposal_cycle,
                    use_ratio=self.use_ratio,
                    initial_sample=self.initial_sample,
                )
                for Eindex in range(n)
            ]
            self.sampler_dictionary[Tindex] = temp_sampler_list

        # Store data
        self._nsamplers = len(self.sampler_list)

    @property
    def sampler_list(self):
        """A list of all individual samplers"""
        return [s for item in self.sampler_dictionary.values() for s in item]

    @sampler_list.setter
    def sampler_list(self, sampler_list):
        for sampler in sampler_list:
            self.sampler_dictionary[sampler.Tindex][sampler.Eindex] = sampler

    def sampler_list_by_column(self, column):
        return [row[column] for row in self.sampler_dictionary.values()]

    @property
    def sampler_list_of_tempered_lists(self):
        if self.pt_ensemble:
            return [self.sampler_list_by_column(ii) for ii in range(self.nensemble)]
        else:
            return [self.sampler_list_by_column(0)]

    @property
    def tempered_sampler_list(self):
        return [s for s in self.sampler_list if s.beta < 1]

    @property
    def zerotemp_sampler_list(self):
        return [s for s in self.sampler_list if s.beta == 1]

    @property
    def primary_sampler(self):
        return self.sampler_dictionary[0][0]

    def set_pt_inputs(self, pt_inputs):
        logger.info(f"Setting parallel tempering inputs={pt_inputs}")
        self.pt_inputs = pt_inputs

        # Pull out only what is needed
        self.ntemps = pt_inputs.ntemps
        self.nensemble = pt_inputs.nensemble
        self.pt_ensemble = pt_inputs.pt_ensemble
        self.adapt = pt_inputs.adapt
        self.adapt_t0 = pt_inputs.adapt_t0
        self.adapt_nu = pt_inputs.adapt_nu

    def set_convergence_inputs(self, convergence_inputs):
        logger.info(f"Setting convergence_inputs={convergence_inputs}")
        self.convergence_inputs = convergence_inputs
        self.L1steps = convergence_inputs.L1steps
        self.L2steps = convergence_inputs.L2steps
        for sampler in self.sampler_list:
            sampler.set_convergence_inputs(convergence_inputs)

    @property
    def tau(self):
        return self.primary_sampler.chain.tau

    @property
    def minimum_index(self):
        return self.primary_sampler.chain.minimum_index

    @property
    def nsamples(self):
        pos = self.primary_sampler.chain.position
        if hasattr(self, "_nsamples_dict") is False:
            self._nsamples_dict = {}
        if pos in self._nsamples_dict:
            return self._nsamples_dict[pos]
        logger.debug(f"Calculating nsamples at {pos}")
        self._nsamples_dict[pos] = self._calculate_nsamples()
        return self._nsamples_dict[pos]

    @property
    def nsamples_last(self):
        if len(self._nsamples_dict) > 0:
            return list(self._nsamples_dict.values())[-1]
        else:
            return 0

    @property
    def nsamples_nocache(self):
        for sampler in self.sampler_list:
            sampler.chain.tau_nocache
        pos = self.primary_sampler.chain.position
        self._nsamples_dict[pos] = self._calculate_nsamples()
        return self._nsamples_dict[pos]

    def _calculate_nsamples(self):
        nsamples_list = []
        for sampler in self.zerotemp_sampler_list:
            nsamples_list.append(sampler.nsamples)
        if self.pt_rejection_sample:
            for samp in self.sampler_list[1:]:
                nsamples_list.append(
                    len(samp.rejection_sample_zero_temperature_samples())
                )
        return sum(nsamples_list)

    @property
    def samples(self):
        sample_list = []
        for sampler in self.zerotemp_sampler_list:
            sample_list.append(sampler.samples)
        if self.pt_rejection_sample:
            for sampler in self.tempered_sampler_list:
                sample_list.append(sampler.samples)
        return pd.concat(sample_list)

    @property
    def position(self):
        return self.primary_sampler.chain.position

    @property
    def evaluations(self):
        return int(self.position * len(self.sampler_list))

    def __getitem__(self, index):
        return self.sampler_list[index]

    def step_all_chains(self):
        if self.pool:
            self.sampler_list = self.pool.map(call_step, self.sampler_list)
        else:
            for ii, sampler in enumerate(self.sampler_list):
                self.sampler_list[ii] = sampler.step()

        if self.nensemble > 1 and self.swap_counter["L2-ensemble"] >= self.L2steps:
            self.swap_counter["ensemble"] += 1
            self.swap_counter["L2-ensemble"] = 0
            self.ensemble_step()

        if self.ntemps > 1 and self.swap_counter["L2-temperature"] >= self.L2steps:
            self.swap_counter["temperature"] += 1
            self.swap_counter["L2-temperature"] = 0
            self.swap_tempered_chains()
            if self.position < self.adapt_t0 * 10:
                if self.adapt:
                    self.adapt_temperatures()
            elif self.adapt:
                logger.info(
                    f"Adaptation of temperature chains finished at step {self.position}"
                )
                self.adapt = False

        self.swap_counter["L2-ensemble"] += 1
        self.swap_counter["L2-temperature"] += 1

    @staticmethod
    def _get_sample_to_swap(sampler):
        if sampler.chain.converged is False:
            v = sampler.chain[-1]
        else:
            v = sampler.chain.random_sample
        logl = v[LOGLKEY]
        return v, logl

    def swap_tempered_chains(self):
        if self.pt_ensemble:
            Eindexs = range(self.nensemble)
        else:
            Eindexs = [0]
        for Eindex in Eindexs:
            for Tindex in range(self.ntemps - 1):
                sampleri = self.sampler_dictionary[Tindex][Eindex]
                vi, logli = self._get_sample_to_swap(sampleri)
                betai = sampleri.beta

                samplerj = self.sampler_dictionary[Tindex + 1][Eindex]
                vj, loglj = self._get_sample_to_swap(samplerj)
                betaj = samplerj.beta

                dbeta = betaj - betai
                with np.errstate(over="ignore"):
                    alpha_swap = np.exp(dbeta * (logli - loglj))

                if np.random.uniform(0, 1) <= alpha_swap:
                    sampleri.chain[-1] = vj
                    samplerj.chain[-1] = vi
                    self.sampler_dictionary[Tindex][Eindex] = sampleri
                    self.sampler_dictionary[Tindex + 1][Eindex] = samplerj
                    sampleri.pt_accepted += 1
                else:
                    sampleri.pt_rejected += 1

    def ensemble_step(self):
        for Tindex, sampler_list in self.sampler_dictionary.items():
            if len(sampler_list) > 1:
                for Eindex, sampler in enumerate(sampler_list):
                    curr = sampler.chain.current_sample
                    proposal = self.ensemble_proposal_cycle.get_proposal()
                    complement = [s.chain for s in sampler_list if s != sampler]
                    prop, log_factor = proposal(sampler.chain, complement)
                    logp = sampler.log_prior(prop)

                    if logp == -np.inf:
                        sampler.reject_proposal(curr, proposal)
                        self.sampler_dictionary[Tindex][Eindex] = sampler
                        continue

                    prop[LOGPKEY] = logp
                    prop[LOGLKEY] = sampler.log_likelihood(prop)
                    alpha = np.exp(
                        log_factor
                        + sampler.beta * prop[LOGLKEY]
                        + prop[LOGPKEY]
                        - sampler.beta * curr[LOGLKEY]
                        - curr[LOGPKEY]
                    )

                    if np.random.uniform(0, 1) <= alpha:
                        sampler.accept_proposal(prop, proposal)
                    else:
                        sampler.reject_proposal(curr, proposal)
                    self.sampler_dictionary[Tindex][Eindex] = sampler

    def adapt_temperatures(self):
        """Adapt the temperature of the chains

        Using the dynamic temperature selection described in arXiv:1501.05823,
        adapt the chains to target a constant swap ratio. This method is based
        on github.com/willvousden/ptemcee/tree/master/ptemcee
        """

        self.primary_sampler.chain.minimum_index_adapt = self.position
        tt = self.swap_counter["temperature"]
        for sampler_list in self.sampler_list_of_tempered_lists:
            betas = np.array([s.beta for s in sampler_list])
            ratios = np.array([s.acceptance_ratio for s in sampler_list[:-1]])

            # Modulate temperature adjustments with a hyperbolic decay.
            decay = self.adapt_t0 / (tt + self.adapt_t0)
            kappa = decay / self.adapt_nu

            # Construct temperature adjustments.
            dSs = kappa * (ratios[:-1] - ratios[1:])

            # Compute new ladder (hottest and coldest chains don't move).
            deltaTs = np.diff(1 / betas[:-1])
            deltaTs *= np.exp(dSs)
            betas[1:-1] = 1 / (np.cumsum(deltaTs) + 1 / betas[0])
            for sampler, beta in zip(sampler_list, betas):
                sampler.beta = beta

    @property
    def ln_z(self):
        return self.ln_z_dict.get(self.evidence_method, np.nan)

    @property
    def ln_z_err(self):
        return self.ln_z_err_dict.get(self.evidence_method, np.nan)

    def compute_evidence(self, outdir, label, make_plots=True):
        if self.ntemps == 1:
            return
        kwargs = dict(outdir=outdir, label=label, make_plots=make_plots)
        methods = dict(
            thermodynamic=self.thermodynamic_integration_evidence,
            stepping_stone=self.stepping_stone_evidence,
        )
        for key, method in methods.items():
            ln_z, ln_z_err = self.compute_evidence_per_ensemble(method, kwargs)
            self.ln_z_dict[key] = ln_z
            self.ln_z_err_dict[key] = ln_z_err
            logger.info(
                f"Log-evidence of {ln_z:0.2f}+/-{ln_z_err:0.2f} calculated using {key} method"
            )

    def compute_evidence_per_ensemble(self, method, kwargs):
        from scipy.special import logsumexp

        if self.ntemps == 1:
            return np.nan, np.nan

        lnZ_list = []
        lnZerr_list = []
        for index, ptchain in enumerate(self.sampler_list_of_tempered_lists):
            lnZ, lnZerr = method(ptchain, **kwargs)
            lnZ_list.append(lnZ)
            lnZerr_list.append(lnZerr)

        N = len(lnZ_list)

        # Average lnZ
        lnZ = logsumexp(lnZ_list, b=1.0 / N)

        # Propagate uncertainty in combined evidence
        lnZerr = 0.5 * logsumexp(2 * np.array(lnZerr_list), b=1.0 / N)

        return lnZ, lnZerr

    def thermodynamic_integration_evidence(
        self, ptchain, outdir, label, make_plots=True
    ):
        """Computes the evidence using thermodynamic integration

        We compute the evidence without the burnin samples, no thinning
        """
        from scipy.stats import sem

        betas = []
        mean_lnlikes = []
        sem_lnlikes = []
        for sampler in ptchain:
            lnlikes = sampler.chain.get_1d_array(LOGLKEY)
            mindex = sampler.chain.minimum_index
            lnlikes = lnlikes[mindex:]
            mean_lnlikes.append(np.mean(lnlikes))
            sem_lnlikes.append(sem(lnlikes))
            betas.append(sampler.beta)

        # Convert to array and re-order
        betas = np.array(betas)[::-1]
        mean_lnlikes = np.array(mean_lnlikes)[::-1]
        sem_lnlikes = np.array(sem_lnlikes)[::-1]

        lnZ, lnZerr = self._compute_evidence_from_mean_lnlikes(betas, mean_lnlikes)

        if make_plots:
            plot_label = f"{label}_E{ptchain[0].Eindex}"
            self._create_lnZ_plots(
                betas=betas,
                mean_lnlikes=mean_lnlikes,
                outdir=outdir,
                label=plot_label,
                sem_lnlikes=sem_lnlikes,
            )

        return lnZ, lnZerr

    def stepping_stone_evidence(self, ptchain, outdir, label, make_plots=True):
        """
        Compute the evidence using the stepping stone approximation.

        See https://arxiv.org/abs/1810.04488 and
        https://pubmed.ncbi.nlm.nih.gov/21187451/ for details.

        The uncertainty calculation is hopefully combining the evidence in each
        of the steps.

        Returns
        -------
        ln_z: float
            Estimate of the natural log evidence
        ln_z_err: float
            Estimate of the uncertainty in the evidence
        """
        # Order in increasing beta
        ptchain.reverse()

        # Get maximum usable set of samples across the ptchain
        min_index = max([samp.chain.minimum_index for samp in ptchain])
        max_index = min([len(samp.chain.get_1d_array(LOGLKEY)) for samp in ptchain])
        tau = self.tau

        if max_index - min_index <= 1 or np.isinf(tau):
            return np.nan, np.nan

        # Read in log likelihoods
        ln_likes = np.array(
            [samp.chain.get_1d_array(LOGLKEY)[min_index:max_index] for samp in ptchain]
        )[:-1].T

        # Thin to only independent samples
        ln_likes = ln_likes[:: int(self.tau), :]
        steps = ln_likes.shape[0]

        # Calculate delta betas
        betas = np.array([samp.beta for samp in ptchain])

        ln_z, ln_ratio = self._calculate_stepping_stone(betas, ln_likes)

        # Implementation of the bootstrap method described in Maturana-Russel
        # et. al. (2019) to estimate the evidence uncertainty.
        ll = 50  # Block length
        repeats = 100  # Repeats
        ln_z_realisations = []
        try:
            for _ in range(repeats):
                idxs = [np.random.randint(i, i + ll) for i in range(steps - ll)]
                ln_z_realisations.append(
                    self._calculate_stepping_stone(betas, ln_likes[idxs, :])[0]
                )
            ln_z_err = np.std(ln_z_realisations)
        except ValueError:
            logger.info("Failed to estimate stepping stone uncertainty")
            ln_z_err = np.nan

        if make_plots:
            plot_label = f"{label}_E{ptchain[0].Eindex}"
            self._create_stepping_stone_plot(
                means=ln_ratio,
                outdir=outdir,
                label=plot_label,
            )

        return ln_z, ln_z_err

    @staticmethod
    def _calculate_stepping_stone(betas, ln_likes):
        from scipy.special import logsumexp

        n_samples = ln_likes.shape[0]
        d_betas = betas[1:] - betas[:-1]
        ln_ratio = logsumexp(d_betas * ln_likes, axis=0) - np.log(n_samples)
        return sum(ln_ratio), ln_ratio

    @staticmethod
    def _compute_evidence_from_mean_lnlikes(betas, mean_lnlikes):
        lnZ = np.trapz(mean_lnlikes, betas)
        z2 = np.trapz(mean_lnlikes[::-1][::2][::-1], betas[::-1][::2][::-1])
        lnZerr = np.abs(lnZ - z2)
        return lnZ, lnZerr

    def _create_lnZ_plots(self, betas, mean_lnlikes, outdir, label, sem_lnlikes=None):
        import matplotlib.pyplot as plt

        logger.debug("Creating thermodynamic evidence diagnostic plot")

        fig, ax1 = plt.subplots()
        if betas[-1] == 0:
            x, y = betas[:-1], mean_lnlikes[:-1]
        else:
            x, y = betas, mean_lnlikes
        if sem_lnlikes is not None:
            ax1.errorbar(x, y, sem_lnlikes, fmt="-")
        else:
            ax1.plot(x, y, "-o")
        ax1.set_xscale("log")
        ax1.set_xlabel(r"$\beta$")
        ax1.set_ylabel(r"$\langle \log(\mathcal{L}) \rangle$")

        plt.tight_layout()
        fig.savefig("{}/{}_beta_lnl.png".format(outdir, label))
        plt.close()

    def _create_stepping_stone_plot(self, means, outdir, label):
        import matplotlib.pyplot as plt

        logger.debug("Creating stepping stone evidence diagnostic plot")

        n_steps = len(means)

        fig, axes = plt.subplots(nrows=2, figsize=(8, 10))

        ax = axes[0]
        ax.plot(np.arange(1, n_steps + 1), means)
        ax.set_xlabel("$k$")
        ax.set_ylabel("$r_{k}$")

        ax = axes[1]
        ax.plot(np.arange(1, n_steps + 1), np.cumsum(means[::1])[::1])
        ax.set_xlabel("$k$")
        ax.set_ylabel("Cumulative $\\ln Z$")

        plt.tight_layout()
        fig.savefig("{}/{}_stepping_stone.png".format(outdir, label))
        plt.close()

    @property
    def rejection_sampling_count(self):
        if self.pt_rejection_sample:
            counts = 0
            for column in self.sampler_list_of_tempered_lists:
                for sampler in column:
                    counts += sampler.rejection_sampling_count
            return counts
        else:
            return None


class BilbyMCMCSampler(object):
    def __init__(
        self,
        convergence_inputs,
        proposal_cycle=None,
        beta=1,
        Tindex=0,
        Eindex=0,
        use_ratio=False,
        initial_sample="maxL",
    ):
        self.beta = beta
        self.Tindex = Tindex
        self.Eindex = Eindex
        self.use_ratio = use_ratio

        self.parameters = _priors.non_fixed_keys
        self.ndim = len(self.parameters)

        if initial_sample.lower() == "prior":
            full_sample_dict = _priors.sample()
            initial_sample = {
                k: v for k, v in full_sample_dict.items() if k in _priors.non_fixed_keys
            }
        elif initial_sample.lower() == "maxl":
            fmp = FisherMatrixPosteriorEstimator(_likelihood, _priors, n_prior_samples=1)
            initial_sample = fmp.get_maximimum_likelihood_sample()
        else:
            ValueError(f"initial sample {initial_sample} not understood")

        initial_sample = Sample(initial_sample)
        initial_sample[LOGLKEY] = self.log_likelihood(initial_sample)
        initial_sample[LOGPKEY] = self.log_prior(initial_sample)

        self.chain = Chain(initial_sample=initial_sample)
        self.set_convergence_inputs(convergence_inputs)

        self.accepted = 0
        self.rejected = 0
        self.pt_accepted = 0
        self.pt_rejected = 0
        self.rejection_sampling_count = 0

        if isinstance(proposal_cycle, str):
            # Only print warnings for the primary sampler
            if Tindex == 0 and Eindex == 0:
                warn = True
            else:
                warn = False

            self.proposal_cycle = proposals.get_proposal_cycle(
                proposal_cycle,
                _priors,
                L1steps=self.chain.L1steps,
                warn=warn,
                likelihood=_likelihood,
            )
        elif isinstance(proposal_cycle, proposals.ProposalCycle):
            self.proposal_cycle = proposal_cycle
        else:
            raise SamplerError("Proposal cycle not understood")

        if self.Tindex == 0 and self.Eindex == 0:
            logger.info(f"Using {self.proposal_cycle}")

    def set_convergence_inputs(self, convergence_inputs):
        for key, val in convergence_inputs._asdict().items():
            setattr(self.chain, key, val)
        self.target_nsamples = convergence_inputs.target_nsamples
        self.stop_after_convergence = convergence_inputs.stop_after_convergence

    def log_likelihood(self, sample):
        _likelihood.parameters.update(sample.sample_dict)

        if self.use_ratio:
            logl = _likelihood.log_likelihood_ratio()
        else:
            logl = _likelihood.log_likelihood()

        return logl

    def log_prior(self, sample):
        return _priors.ln_prob(sample.parameter_only_dict)

    def accept_proposal(self, prop, proposal):
        self.chain.append(prop)
        self.accepted += 1
        proposal.accepted += 1

    def reject_proposal(self, curr, proposal):
        self.chain.append(curr)
        self.rejected += 1
        proposal.rejected += 1

    def step(self):
        if self.stop_after_convergence and self.chain.converged:
            return self

        internal_steps = 0
        internal_accepted = 0
        internal_rejected = 0
        curr = self.chain.current_sample.copy()
        while internal_steps < self.chain.L1steps:
            internal_steps += 1
            proposal = self.proposal_cycle.get_proposal()
            prop, log_factor = proposal(self.chain)
            logp = self.log_prior(prop)

            if np.isinf(logp) or np.isnan(logp):
                internal_rejected += 1
                proposal.rejected += 1
                continue

            prop[LOGPKEY] = logp
            prop[LOGLKEY] = self.log_likelihood(prop)

            if np.isinf(prop[LOGLKEY]) or np.isnan(prop[LOGLKEY]):
                internal_rejected += 1
                proposal.rejected += 1
                continue

            with np.errstate(over="ignore"):
                alpha = np.exp(
                    log_factor
                    + self.beta * prop[LOGLKEY]
                    + prop[LOGPKEY]
                    - self.beta * curr[LOGLKEY]
                    - curr[LOGPKEY]
                )

            if np.random.uniform(0, 1) <= alpha:
                internal_accepted += 1
                proposal.accepted += 1
                curr = prop
                self.chain.current_sample = curr
            else:
                internal_rejected += 1
                proposal.rejected += 1

        self.chain.append(curr)
        self.rejected += internal_rejected
        self.accepted += internal_accepted
        return self

    @property
    def nsamples(self):
        nsamples = self.chain.nsamples
        if nsamples > self.target_nsamples and self.chain.converged is False:
            logger.debug(f"Temperature {self.Tindex} chain reached convergence")
            self.chain.converged = True
        return nsamples

    @property
    def acceptance_ratio(self):
        return self.accepted / (self.accepted + self.rejected)

    @property
    def samples(self):
        if self.beta == 1:
            return self.chain.samples
        else:
            return self.rejection_sample_zero_temperature_samples(print_message=True)

    def rejection_sample_zero_temperature_samples(self, print_message=False):
        beta = self.beta
        chain = self.chain
        hot_samples = pd.DataFrame(
            chain._chain_array[chain.minimum_index : chain.position], columns=chain.keys
        )
        if len(hot_samples) == 0:
            logger.debug(
                f"Rejection sampling for Temp {self.Tindex} failed: "
                "no usable hot samples"
            )
            return hot_samples

        # Pull out log likelihood
        zerotemp_logl = hot_samples[LOGLKEY]

        # Revert to true likelihood if needed
        if _use_ratio:
            zerotemp_logl += _likelihood.noise_log_likelihood()

        # Calculate normalised weights
        log_weights = (1 - beta) * zerotemp_logl
        max_weight = np.max(log_weights)
        unnormalised_weights = np.exp(log_weights - max_weight)
        weights = unnormalised_weights / np.sum(unnormalised_weights)

        # Rejection sample
        samples = rejection_sample(hot_samples, weights)

        # Logging
        self.rejection_sampling_count = len(samples)

        if print_message:
            logger.info(
                f"Rejection sampling Temp {self.Tindex}, beta={beta:0.2f} "
                f"yielded {len(samples)} samples"
            )
        return samples


# Methods used to aid parallelisation:


def call_step(sampler):
    sampler = sampler.step()
    return sampler


_likelihood = None
_priors = None
_search_parameter_keys = None
_use_ratio = False


def _initialize_global_variables(
    likelihood,
    priors,
    search_parameter_keys,
    use_ratio,
):
    """
    Store a global copy of the likelihood, priors, and search keys for
    multiprocessing.
    """
    global _likelihood
    global _priors
    global _search_parameter_keys
    global _use_ratio
    _likelihood = likelihood
    _priors = priors
    _search_parameter_keys = search_parameter_keys
    _use_ratio = use_ratio<|MERGE_RESOLUTION|>--- conflicted
+++ resolved
@@ -109,15 +109,12 @@
     evidence_method: str, [stepping_stone, thermodynamic]
         The evidence calculation method to use. Defaults to stepping_stone, but
         the results of all available methods are stored in the ln_z_dict.
-<<<<<<< HEAD
     initial_sample: str
         Method to draw the initial sample. Either "prior" (a random draw
         from the prior) or "maxL" (use an optimization approach to attempt to
         find the maxL).
-=======
     verbose: bool
         Whether to print diagnostic output during the run.
->>>>>>> ff6de208
 
     """
 
@@ -1169,7 +1166,9 @@
                 k: v for k, v in full_sample_dict.items() if k in _priors.non_fixed_keys
             }
         elif initial_sample.lower() == "maxl":
-            fmp = FisherMatrixPosteriorEstimator(_likelihood, _priors, n_prior_samples=1)
+            fmp = FisherMatrixPosteriorEstimator(
+                _likelihood, _priors, n_prior_samples=1
+            )
             initial_sample = fmp.get_maximimum_likelihood_sample()
         else:
             ValueError(f"initial sample {initial_sample} not understood")
