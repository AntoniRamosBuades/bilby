import os
from distutils.version import LooseVersion
from collections import OrderedDict

import numpy as np
import deepdish
import pandas as pd
import corner
import matplotlib
import matplotlib.pyplot as plt
<<<<<<< HEAD
=======
from collections import OrderedDict, namedtuple
>>>>>>> d2797b95

from . import utils
from .utils import logger, infer_parameters_from_function
from .prior import PriorDict, DeltaFunction


def result_file_name(outdir, label):
    """ Returns the standard filename used for a result file

    Parameters
    ----------
    outdir: str
        Name of the output directory
    label: str
        Naming scheme of the output file

    Returns
    -------
    str: File name of the output file
    """
    return '{}/{}_result.h5'.format(outdir, label)


def read_in_result(outdir=None, label=None, filename=None):
    """ Read in a saved .h5 data file

    Parameters
    ----------
    outdir, label: str
        If given, use the default naming convention for saved results file
    filename: str
        If given, try to load from this filename

    Returns
    -------
    result: bilby.core.result.Result

    Raises
    -------
    ValueError: If no filename is given and either outdir or label is None
                If no bilby.core.result.Result is found in the path

    """
    if filename is None:
        filename = result_file_name(outdir, label)
    elif (outdir is None or label is None) and filename is None:
        raise ValueError("No information given to load file")
    if os.path.isfile(filename):
        return Result(deepdish.io.load(filename))
    else:
        raise ValueError("No result found")


class Result(dict):
    def __init__(self, dictionary=None):
        """ A class to save the results of the sampling run.

        Parameters
        ----------
        dictionary: dict
            A dictionary containing values to be set in this instance
        """

        # Set some defaults
        self.outdir = '.'
        self.label = 'no_name'

        dict.__init__(self)
        if type(dictionary) is dict:
            for key in dictionary:
                val = self._standardise_a_string(dictionary[key])
                setattr(self, key, val)

        if getattr(self, 'priors', None) is not None:
            self.priors = PriorDict(self.priors)

    def __add__(self, other):
        matches = ['sampler', 'search_parameter_keys']
        for match in matches:
            # The 1 and 0 here ensure that if either doesn't have a match for
            # some reason, a error will be thrown.
            if getattr(other, match, 1) != getattr(self, match, 0):
                raise ValueError(
                    "Unable to add results generated with different {}".format(match))

        self.samples = np.concatenate([self.samples, other.samples])
        self.posterior = pd.concat([self.posterior, other.posterior])
        return self

    def __dir__(self):
        """ Adds tab completion in ipython

        See: http://ipython.org/ipython-doc/dev/config/integrating.html

        """
        methods = ['plot_corner', 'save_to_file', 'save_posterior_samples']
        return self.keys() + methods

    def __getattr__(self, name):
        try:
            return self[name]
        except KeyError:
            raise AttributeError(name)

    __setattr__ = dict.__setitem__
    __delattr__ = dict.__delitem__

    def __repr__(self):
        """Print a summary """
        if hasattr(self, 'posterior'):
            if hasattr(self, 'log_noise_evidence'):
                return ("nsamples: {:d}\n"
                        "log_noise_evidence: {:6.3f}\n"
                        "log_evidence: {:6.3f} +/- {:6.3f}\n"
                        "log_bayes_factor: {:6.3f} +/- {:6.3f}\n"
                        .format(len(self.posterior), self.log_noise_evidence, self.log_evidence,
                                self.log_evidence_err, self.log_bayes_factor,
                                self.log_evidence_err))
            else:
                return ("nsamples: {:d}\n"
                        "log_evidence: {:6.3f} +/- {:6.3f}\n"
                        .format(len(self.posterior), self.log_evidence, self.log_evidence_err))
        else:
            return ''

    @staticmethod
    def _standardise_a_string(item):
        """ When reading in data, ensure all strings are decoded correctly

        Parameters
        ----------
        item: str

        Returns
        -------
        str: decoded string
        """
        if type(item) in [bytes]:
            return item.decode()
        else:
            return item

    @staticmethod
    def _standardise_strings(item):
        """

        Parameters
        ----------
        item: list
            List of strings to be decoded

        Returns
        -------
        list: list of decoded strings in item

        """
        if type(item) in [list]:
            item = [Result._standardise_a_string(i) for i in item]
        return item

    def save_to_file(self, overwrite=False):
        """
        Writes the Result to a deepdish h5 file

        Parameters
        ----------
        overwrite: bool, optional
            Whether or not to overwrite an existing result file.
            default=False
        """
        file_name = result_file_name(self.outdir, self.label)
        utils.check_directory_exists_and_if_not_mkdir(self.outdir)
        if os.path.isfile(file_name):
            if overwrite:
                logger.debug('Removing existing file {}'.format(file_name))
                os.remove(file_name)
            else:
                logger.debug(
                    'Renaming existing file {} to {}.old'.format(file_name,
                                                                 file_name))
                os.rename(file_name, file_name + '.old')

        logger.debug("Saving result to {}".format(file_name))

        # Convert the prior to a string representation for saving on disk
        dictionary = dict(self)
        if dictionary.get('priors', False):
            dictionary['priors'] = {key: str(self.priors[key]) for key in self.priors}

        # Convert callable kwargs to strings to avoid pickling issues
        if hasattr(self, 'kwargs'):
            for key in self.kwargs:
                if hasattr(self.kwargs[key], '__call__'):
                    self.kwargs[key] = str(self.kwargs[key])

        try:
            deepdish.io.save(file_name, dictionary)
        except Exception as e:
            logger.error("\n\n Saving the data has failed with the "
                         "following message:\n {} \n\n".format(e))

    def save_posterior_samples(self):
        """Saves posterior samples to a file"""
        filename = '{}/{}_posterior_samples.txt'.format(self.outdir, self.label)
        self.posterior.to_csv(filename, index=False, header=True)

    def get_latex_labels_from_parameter_keys(self, keys):
        """ Returns a list of latex_labels corresponding to the given keys

        Parameters
        ----------
        keys: list
            List of strings corresponding to the desired latex_labels

        Returns
        -------
        list: The desired latex_labels

        """
        latex_labels = []
        for k in keys:
            if k in self.search_parameter_keys:
                idx = self.search_parameter_keys.index(k)
                latex_labels.append(self.parameter_labels_with_unit[idx])
            elif k in self.parameter_labels:
                latex_labels.append(k)
            else:
                logger.info(
                    'key {} not a parameter label or latex label'.format(k))
                latex_labels.append(' '.join(k.split('_')))
        return latex_labels

    @property
    def covariance_matrix(self):
        """ The covariance matrix of the samples the posterior """
        samples = self.posterior[self.search_parameter_keys].values
        return np.cov(samples.T)

    @property
    def posterior_volume(self):
        """ The posterior volume """
        if self.covariance_matrix.ndim == 0:
            return np.sqrt(self.covariance_matrix)
        else:
            return 1 / np.sqrt(np.abs(np.linalg.det(
                1 / self.covariance_matrix)))

    @staticmethod
    def prior_volume(priors):
        """ The prior volume, given a set of priors """
        return np.prod([priors[k].maximum - priors[k].minimum for k in priors])

    def occam_factor(self, priors):
        """ The Occam factor,

        See Chapter 28, `Mackay "Information Theory, Inference, and Learning
        Algorithms" <http://www.inference.org.uk/itprnn/book.html>`_ Cambridge
        University Press (2003).

        """
        return self.posterior_volume / self.prior_volume(priors)

    def get_one_dimensional_median_and_error_bar(self, key, fmt='.2f',
                                                 quantiles=[0.16, 0.84]):
        """ Calculate the median and error bar for a given key

        Parameters
        ----------
        key: str
            The parameter key for which to calculate the median and error bar
        fmt: str, ('.2f')
            A format string
        quantiles: list
            A length-2 list of the lower and upper-quantiles to calculate
            the errors bars for.

        Returns
        -------
        summary: namedtuple
            An object with attributes, median, lower, upper and string

        """
        summary = namedtuple('summary', ['median', 'lower', 'upper', 'string'])

        if len(quantiles) != 2:
            raise ValueError("quantiles must be of length 2")

        quants_to_compute = np.array([quantiles[0], 0.5, quantiles[1]])
        quants = np.percentile(self.posterior[key], quants_to_compute * 100)
        summary.median = quants[1]
        summary.plus = quants[2] - summary.median
        summary.minus = summary.median - quants[0]

        fmt = "{{0:{0}}}".format(fmt).format
        string_template = r"${{{0}}}_{{-{1}}}^{{+{2}}}$"
        summary.string = string_template.format(
            fmt(summary.median), fmt(summary.minus), fmt(summary.plus))
        return summary

    def plot_marginals(self, parameters=None, priors=None, titles=True,
                       file_base_name=None, bins=50, label_fontsize=16,
                       title_fontsize=16, quantiles=[0.16, 0.84], dpi=300):
        """ Plot 1D marginal distributions

        Parameters
        ----------
        parameters: (list, dict), optional
            If given, either a list of the parameter names to include, or a
            dictionary of parameter names and their "true" values to plot.
        priors: {bool (False), bilby.core.prior.PriorSet}
            If true, add the stored prior probability density functions to the
            one-dimensional marginal distributions. If instead a PriorSet
            is provided, this will be plotted.
        titles: bool
            If true, add 1D titles of the median and (by default 1-sigma)
            error bars. To change the error bars, pass in the quantiles kwarg.
            See method `get_one_dimensional_median_and_error_bar` for further
            details). If `quantiles=None` is passed in, no title is added.
        file_base_name: str, optional
            If given, the base file name to use (by default `outdir/label_` is
            used)
        bins: int
            The number of histogram bins
        label_fontsize, title_fontsize: int
            The fontsizes for the labels and titles
        quantiles: list
            A length-2 list of the lower and upper-quantiles to calculate
            the errors bars for.
        dpi: int
            Dots per inch resolution of the plot

        Returns
        -------
        figures: dictionary
            A dictionary of the matplotlib figures

        """

        if isinstance(parameters, dict):
            plot_parameter_keys = list(parameters.keys())
            truths = list(parameters.values())
        elif parameters is None:
            plot_parameter_keys = self.search_parameter_keys
            truths = None
        else:
            plot_parameter_keys = list(parameters)
            truths = None

        labels = self.get_latex_labels_from_parameter_keys(plot_parameter_keys)
        if file_base_name is None:
            file_base_name = '{}/{}_'.format(self.outdir, self.label)

        if priors is True:
            priors = getattr(self, 'priors', False)
        elif isinstance(priors, (dict)) or priors in [False, None]:
            pass
        else:
            raise ValueError('Input priors={} not understood'.format(priors))

        figures = dict()
        for i, key in enumerate(plot_parameter_keys):
            fig, ax = plt.subplots()
            ax.hist(self.posterior[key].values, bins=bins, density=True,
                    histtype='step')
            ax.set_xlabel(labels[i], fontsize=label_fontsize)
            if truths is not None:
                ax.axvline(truths[i], ls='--', color='orange')

            summary = self.get_one_dimensional_median_and_error_bar(
                key, quantiles=quantiles)
            ax.axvline(summary.median - summary.minus, ls='--', color='C0')
            ax.axvline(summary.median + summary.plus, ls='--', color='C0')
            if titles:
                ax.set_title(summary.string, fontsize=title_fontsize)

            if isinstance(priors, dict):
                theta = np.linspace(ax.get_xlim()[0], ax.get_xlim()[1], 300)
                ax.plot(theta, priors[key].prob(theta), color='C2')

            fig.tight_layout()
            fig.savefig(file_base_name + key)
            figures[key] = fig

        return figures

    def plot_corner(self, parameters=None, priors=None, titles=True, save=True,
                    filename=None, dpi=300, **kwargs):
        """ Plot a corner-plot

        Parameters
        ----------
        parameters: (list, dict), optional
            If given, either a list of the parameter names to include, or a
            dictionary of parameter names and their "true" values to plot.
        priors: {bool (False), bilby.core.prior.PriorDict}
            If true, add the stored prior probability density functions to the
            one-dimensional marginal distributions. If instead a PriorDict
            is provided, this will be plotted.
        titles: bool
            If true, add 1D titles of the median and (by default 1-sigma)
            error bars. To change the error bars, pass in the quantiles kwarg.
            See method `get_one_dimensional_median_and_error_bar` for further
            details). If `quantiles=None` is passed in, no title is added.
        save: bool, optional
            If true, save the image using the given label and outdir
        filename: str, optional
            If given, overwrite the default filename
        dpi: int, optional
            Dots per inch resolution of the plot
        **kwargs:
            Other keyword arguments are passed to `corner.corner`. We set some
            defaults to improve the basic look and feel, but these can all be
            overridden.

        Notes
        -----
            The generation of the corner plot themselves is done by the corner
            python module, see https://corner.readthedocs.io for more
            information.

        Returns
        -------
        fig:
            A matplotlib figure instance

        """

        # If in testing mode, not corner plots are generated
        if utils.command_line_args.test:
            return

        # bilby default corner kwargs. Overwritten by anything passed to kwargs
        defaults_kwargs = dict(
            bins=50, smooth=0.9, label_kwargs=dict(fontsize=16),
            title_kwargs=dict(fontsize=16), color='#0072C1',
            truth_color='tab:orange', quantiles=[0.16, 0.84],
            levels=(1 - np.exp(-0.5), 1 - np.exp(-2), 1 - np.exp(-9 / 2.)),
            plot_density=False, plot_datapoints=True, fill_contours=True,
            max_n_ticks=3)

        if LooseVersion(matplotlib.__version__) < "2.1":
            defaults_kwargs['hist_kwargs'] = dict(normed=True)
        else:
            defaults_kwargs['hist_kwargs'] = dict(density=True)

        if 'lionize' in kwargs and kwargs['lionize'] is True:
            defaults_kwargs['truth_color'] = 'tab:blue'
            defaults_kwargs['color'] = '#FF8C00'

        defaults_kwargs.update(kwargs)
        kwargs = defaults_kwargs

        # Handle if truths was passed in
        if 'truth' in kwargs:
            kwargs['truths'] = kwargs.pop('truth')
        if kwargs.get('truths'):
            truths = kwargs.get('truths')
            if isinstance(parameters, list) and isinstance(truths, list):
                if len(parameters) != len(truths):
                    raise ValueError(
                        "Length of parameters and truths don't match")
            elif isinstance(truths, dict) and parameters is None:
                parameters = kwargs.pop('truths')
            else:
                raise ValueError(
                    "Combination of parameters and truths not understood")

        # If injection parameters where stored, use these as parameter values
        # but do not overwrite input parameters (or truths)
        cond1 = getattr(self, 'injection_parameters', None) is not None
        cond2 = parameters is None
        if cond1 and cond2:
            parameters = {key: self.injection_parameters[key] for key in
                          self.search_parameter_keys}

        # If parameters is a dictionary, use the keys to determine which
        # parameters to plot and the values as truths.
        if isinstance(parameters, dict):
            plot_parameter_keys = list(parameters.keys())
            kwargs['truths'] = list(parameters.values())
        elif parameters is None:
            plot_parameter_keys = self.search_parameter_keys
        else:
            plot_parameter_keys = list(parameters)

        # Get latex formatted strings for the plot labels
        kwargs['labels'] = kwargs.get(
            'labels', self.get_latex_labels_from_parameter_keys(
                plot_parameter_keys))

        # Create the data array to plot and pass everything to corner
        xs = self.posterior[plot_parameter_keys].values
        fig = corner.corner(xs, **kwargs)
        axes = fig.get_axes()

        #  Add the titles
        if titles and kwargs.get('quantiles', None) is not None:
            for i, par in enumerate(plot_parameter_keys):
                ax = axes[i + i * len(plot_parameter_keys)]
                if ax.title.get_text() == '':
                    ax.set_title(self.get_one_dimensional_median_and_error_bar(
                        par, quantiles=kwargs['quantiles']).string,
                        **kwargs['title_kwargs'])

        #  Add priors to the 1D plots
        if priors is True:
            priors = getattr(self, 'priors', False)
        if isinstance(priors, dict):
            for i, par in enumerate(plot_parameter_keys):
                ax = axes[i + i * len(plot_parameter_keys)]
                theta = np.linspace(ax.get_xlim()[0], ax.get_xlim()[1], 300)
                ax.plot(theta, priors[par].prob(theta), color='C2')
        elif priors in [False, None]:
            pass
        else:
            raise ValueError('Input priors={} not understood'.format(priors))

        if save:
            if filename is None:
                utils.check_directory_exists_and_if_not_mkdir(self.outdir)
                filename = '{}/{}_corner.png'.format(self.outdir, self.label)
            logger.debug('Saving corner plot to {}'.format(filename))
            fig.savefig(filename, dpi=dpi)

        return fig

    def plot_walkers(self, **kwargs):
        """ Method to plot the trace of the walkers in an ensemble MCMC plot """
        if hasattr(self, 'walkers') is False:
            logger.warning("Cannot plot_walkers as no walkers are saved")
            return

        if utils.command_line_args.test:
            return

        nwalkers, nsteps, ndim = self.walkers.shape
        idxs = np.arange(nsteps)
        fig, axes = plt.subplots(nrows=ndim, figsize=(6, 3 * ndim))
        walkers = self.walkers[:, :, :]
        for i, ax in enumerate(axes):
            ax.plot(idxs[:self.nburn + 1], walkers[:, :self.nburn + 1, i].T,
                    lw=0.1, color='r')
            ax.set_ylabel(self.parameter_labels[i])

        for i, ax in enumerate(axes):
            ax.plot(idxs[self.nburn:], walkers[:, self.nburn:, i].T, lw=0.1,
                    color='k')
            ax.set_ylabel(self.parameter_labels[i])

        fig.tight_layout()
        filename = '{}/{}_walkers.png'.format(self.outdir, self.label)
        logger.debug('Saving walkers plot to {}'.format('filename'))
        utils.check_directory_exists_and_if_not_mkdir(self.outdir)
        fig.savefig(filename)

    def plot_with_data(self, model, x, y, ndraws=1000, npoints=1000,
                       xlabel=None, ylabel=None, data_label='data',
                       data_fmt='o', draws_label=None, filename=None,
                       maxl_label='max likelihood', dpi=300):
        """ Generate a figure showing the data and fits to the data

        Parameters
        ----------
        model: function
            A python function which when called as `model(x, **kwargs)` returns
            the model prediction (here `kwargs` is a dictionary of key-value
            pairs of the model parameters.
        x, y: np.ndarray
            The independent and dependent data to plot
        ndraws: int
            Number of draws from the posterior to plot
        npoints: int
            Number of points used to plot the smoothed fit to the data
        xlabel, ylabel: str
            Labels for the axes
        data_label, draws_label, maxl_label: str
            Label for the data, draws, and max likelihood legend
        data_fmt: str
            Matpltolib fmt code, defaults to `'-o'`
        dpi: int
            Passed to `plt.savefig`
        filename: str
            If given, the filename to use. Otherwise, the filename is generated
            from the outdir and label attributes.

        """

        # Determine model_posterior, the subset of the full posterior which
        # should be passed into the model
        model_keys = infer_parameters_from_function(model)
        model_posterior = self.posterior[model_keys]

        xsmooth = np.linspace(np.min(x), np.max(x), npoints)
        fig, ax = plt.subplots()
        logger.info('Plotting {} draws'.format(ndraws))
        for _ in range(ndraws):
            s = model_posterior.sample().to_dict('records')[0]
            ax.plot(xsmooth, model(xsmooth, **s), alpha=0.25, lw=0.1, color='r',
                    label=draws_label)
        if all(~np.isnan(self.posterior.log_likelihood)):
            logger.info('Plotting maximum likelihood')
            s = model_posterior.ix[self.posterior.log_likelihood.idxmax()]
            ax.plot(xsmooth, model(xsmooth, **s), lw=1, color='k',
                    label=maxl_label)

        ax.plot(x, y, data_fmt, markersize=2, label=data_label)

        if xlabel is not None:
            ax.set_xlabel(xlabel)
        if ylabel is not None:
            ax.set_ylabel(ylabel)

        handles, labels = plt.gca().get_legend_handles_labels()
        by_label = OrderedDict(zip(labels, handles))
        plt.legend(by_label.values(), by_label.keys())
        ax.legend(numpoints=3)
        fig.tight_layout()
        if filename is None:
            filename = '{}/{}_plot_with_data'.format(self.outdir, self.label)
        fig.savefig(filename, dpi=dpi)

    def samples_to_posterior(self, likelihood=None, priors=None,
                             conversion_function=None):
        """
        Convert array of samples to posterior (a Pandas data frame).

        Parameters
        ----------
        likelihood: bilby.likelihood.GravitationalWaveTransient, optional
            GravitationalWaveTransient likelihood used for sampling.
        priors: dict, optional
            Dictionary of prior object, used to fill in delta function priors.
        conversion_function: function, optional
            Function which adds in extra parameters to the data frame,
            should take the data_frame, likelihood and prior as arguments.
        """
        if hasattr(self, 'posterior') is False:
            data_frame = pd.DataFrame(
                self.samples, columns=self.search_parameter_keys)
            for key in priors:
                if isinstance(priors[key], DeltaFunction):
                    data_frame[key] = priors[key].peak
                elif isinstance(priors[key], float):
                    data_frame[key] = priors[key]
            data_frame['log_likelihood'] = getattr(
                self, 'log_likelihood_evaluations', np.nan)
            # remove the array of samples
            del self.samples
        else:
            data_frame = self.posterior
        if conversion_function is not None:
            data_frame = conversion_function(data_frame, likelihood, priors)
        self.posterior = data_frame

    def calculate_prior_values(self, priors):
        """
        Evaluate prior probability for each parameter for each sample.

        Parameters
        ----------
        priors: dict, PriorDict
            Prior distributions
        """
        self.prior_values = pd.DataFrame()
        for key in priors:
            if key in self.posterior.keys():
                if isinstance(priors[key], DeltaFunction):
                    continue
                else:
                    self.prior_values[key]\
                        = priors[key].prob(self.posterior[key].values)

    def check_attribute_match_to_other_object(self, name, other_object):
        """ Check attribute name exists in other_object and is the same

        Parameters
        ----------
        name: str
            Name of the attribute in this instance
        other_object: object
            Other object with attributes to compare with

        Returns
        -------
        bool: True if attribute name matches with an attribute of other_object, False otherwise

        """
        A = getattr(self, name, False)
        B = getattr(other_object, name, False)
        logger.debug('Checking {} value: {}=={}'.format(name, A, B))
        if (A is not False) and (B is not False):
            typeA = type(A)
            typeB = type(B)
            if typeA == typeB:
                if typeA in [str, float, int, dict, list]:
                    try:
                        return A == B
                    except ValueError:
                        return False
                elif typeA in [np.ndarray]:
                    return np.all(A == B)
        return False


def plot_multiple(results, filename=None, labels=None, colours=None,
                  save=True, evidences=False, **kwargs):
    """ Generate a corner plot overlaying two sets of results

    Parameters
    ----------
    results: list
        A list of `bilby.core.result.Result` objects containing the samples to
        plot.
    filename: str
        File name to save the figure to. If None (default), a filename is
        constructed from the outdir of the first element of results and then
        the labels for all the result files.
    labels: list
        List of strings to use when generating a legend. If None (default), the
        `label` attribute of each result in `results` is used.
    colours: list
        The colours for each result. If None, default styles are applied.
    save: bool
        If true, save the figure
    kwargs: dict
        All other keyword arguments are passed to `result.plot_corner`.
        However, `show_titles` and `truths` are ignored since they would be
        ambiguous on such a plot.
    evidences: bool, optional
        Add the log-evidence calculations to the legend. If available, the
        Bayes factor will be used instead.

    Returns
    -------
    fig:
        A matplotlib figure instance

    """

    kwargs['show_titles'] = False
    kwargs['truths'] = None

    fig = results[0].plot_corner(save=False, **kwargs)
    default_filename = '{}/{}'.format(results[0].outdir, 'combined')
    lines = []
    default_labels = []
    for i, result in enumerate(results):
        if colours:
            c = colours[i]
        else:
            c = 'C{}'.format(i)
        hist_kwargs = kwargs.get('hist_kwargs', dict())
        hist_kwargs['color'] = c
        fig = result.plot_corner(fig=fig, save=False, color=c, **kwargs)
        default_filename += '_{}'.format(result.label)
        lines.append(matplotlib.lines.Line2D([0], [0], color=c))
        default_labels.append(result.label)

    # Rescale the axes
    for i, ax in enumerate(fig.axes):
        ax.autoscale()
    plt.draw()

    if labels is None:
        labels = default_labels

    if evidences:
        if np.isnan(results[0].log_bayes_factor):
            template = ' $\mathrm{{ln}}(Z)={lnz:1.3g}$'
        else:
            template = ' $\mathrm{{ln}}(B)={lnbf:1.3g}$'
        labels = [template.format(lnz=result.log_evidence,
                                  lnbf=result.log_bayes_factor)
                  for ii, result in enumerate(results)]

    axes = fig.get_axes()
    ndim = int(np.sqrt(len(axes)))
    axes[ndim - 1].legend(lines, labels)

    if filename is None:
        filename = default_filename

    if save:
        fig.savefig(filename)
    return fig<|MERGE_RESOLUTION|>--- conflicted
+++ resolved
@@ -1,6 +1,6 @@
 import os
 from distutils.version import LooseVersion
-from collections import OrderedDict
+from collections import OrderedDict, namedtuple
 
 import numpy as np
 import deepdish
@@ -8,10 +8,6 @@
 import corner
 import matplotlib
 import matplotlib.pyplot as plt
-<<<<<<< HEAD
-=======
-from collections import OrderedDict, namedtuple
->>>>>>> d2797b95
 
 from . import utils
 from .utils import logger, infer_parameters_from_function
