--- conflicted
+++ resolved
@@ -745,7 +745,10 @@
             An object containing the SNR quantities.
 
         """
-<<<<<<< HEAD
+        _time = self.parameters["geocent_time"]
+        if self.time_marginalization:
+            self.parameters["geocent_time"] = self._beam_pattern_reference_time
+ 
         modes = {
             mode: value[self.unique_to_original_frequencies]
             for mode, value in waveform_polarizations.items()
@@ -753,29 +756,8 @@
         strain = interferometer.get_detector_response(
             modes, self.parameters, frequencies=self.banded_frequency_points
         )
-=======
-        if self.time_marginalization:
-            time_ref = self._beam_pattern_reference_time
-        else:
-            time_ref = self.parameters['geocent_time']
-
-        strain = np.zeros(len(self.banded_frequency_points), dtype=complex)
-        for mode in waveform_polarizations:
-            response = interferometer.antenna_response(
-                self.parameters['ra'], self.parameters['dec'],
-                time_ref, self.parameters['psi'], mode
-            )
-            strain += waveform_polarizations[mode][self.unique_to_original_frequencies] * response
-
-        dt = interferometer.time_delay_from_geocenter(
-            self.parameters['ra'], self.parameters['dec'], time_ref)
-        dt_geocent = self.parameters['geocent_time'] - interferometer.strain_data.start_time
-        ifo_time = dt_geocent + dt
-        strain *= np.exp(-1j * 2. * np.pi * self.banded_frequency_points * ifo_time)
-
-        strain *= interferometer.calibration_model.get_calibration_factor(
-            self.banded_frequency_points, prefix='recalib_{}_'.format(interferometer.name), **self.parameters)
->>>>>>> cf4c6c5f
+
+        self.parameters["geocent_time"] = _time
 
         d_inner_h = np.conj(np.dot(strain, self.linear_coeffs[interferometer.name]))
 
