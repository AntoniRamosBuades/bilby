--- conflicted
+++ resolved
@@ -7,9 +7,5 @@
 from . import source
 from . import likelihood
 from . import waveform_generator
-<<<<<<< HEAD
 from . import result
-from . import sampler
-=======
-from . import sampler
->>>>>>> a95bf50d
+from . import sampler