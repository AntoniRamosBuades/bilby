--- conflicted
+++ resolved
@@ -5,42 +5,12 @@
 
 
 class WaveformGenerator(object):
-<<<<<<< HEAD
 
     def __init__(self, time_duration, sampling_frequency, frequency_domain_source_model=None,
                  time_domain_source_model=None, parameters=None, parameter_conversion=None,
-                 non_standard_sampling_parameter_keys=None):
+                 non_standard_sampling_parameter_keys=None,
+                 waveform_arguments=dict()):
         """ A waveform generator
-
-        Parameters
-        ----------
-        sampling_frequency: float
-            The sampling frequency
-        time_duration: float
-            Time duration of data
-        frequency_domain_source_model: func, optional
-            A python function taking some arguments and returning the frequency
-            domain strain. Note the first argument must be the frequencies at
-            which to compute the strain
-        time_domain_source_model: func, optional
-            A python function taking some arguments and returning the time
-            domain strain. Note the first argument must be the times at
-            which to compute the strain
-        parameters: dict, optional
-            Initial values for the parameters
-        parameter_conversion: func, optional
-            Function to convert from sampled parameters to parameters of the
-            waveform generator
-        non_standard_sampling_parameter_keys: list, optional
-            List of parameter name for *non-standard* sampling parameters.
-
-        Note: the arguments of frequency_domain_source_model (except the first,
-        which is the frequencies at which to compute the strain) will be added to
-        the WaveformGenerator object and initialised to `None`.
-
-        """
-=======
-    """ A waveform generator
 
     Parameters
     ----------
@@ -48,36 +18,30 @@
         The sampling frequency
     time_duration: float
         Time duration of data
-    frequency_domain_source_model: func
+    frequency_domain_source_model: func, optional
         A python function taking some arguments and returning the frequency
         domain strain. Note the first argument must be the frequencies at
         which to compute the strain
-    time_domain_source_model: func
+    time_domain_source_model: func, optional
         A python function taking some arguments and returning the time
         domain strain. Note the first argument must be the times at
         which to compute the strain
-    parameters: dict
+    parameters: dict, optional
         Initial values for the parameters
-    parameter_conversion: func
+    parameter_conversion: func, optional
         Function to convert from sampled parameters to parameters of the
         waveform generator
-    non_standard_sampling_parameter_keys: list
+    non_standard_sampling_parameter_keys: list, optional
         List of parameter name for *non-standard* sampling parameters.
-    waveform_arguments: dict
+    waveform_arguments: dict, optional
         A dictionary of fixed keyword arguments to pass to either
         `frequency_domain_source_model` or `time_domain_source_model`.
 
-    Note: the arguments of frequency_domain_source_model (except the first,
-    which is the frequencies at which to compute the strain) will be added to
-    the WaveformGenerator object and initialised to `None`.
-
-    """
-
-    def __init__(self, time_duration, sampling_frequency, frequency_domain_source_model=None,
-                 time_domain_source_model=None, parameters=None, parameter_conversion=None,
-                 non_standard_sampling_parameter_keys=None,
-                 waveform_arguments=dict()):
->>>>>>> ed7dee9d
+        Note: the arguments of frequency_domain_source_model (except the first,
+        which is the frequencies at which to compute the strain) will be added to
+        the WaveformGenerator object and initialised to `None`.
+
+        """
         self.time_duration = time_duration
         self.sampling_frequency = sampling_frequency
         self.frequency_domain_source_model = frequency_domain_source_model
@@ -156,12 +120,6 @@
             self.parameters, added_keys = self.parameter_conversion(self.parameters,
                                                                     self.non_standard_sampling_parameter_keys)
         if self.time_domain_source_model is not None:
-<<<<<<< HEAD
-            model_time_strain = self.time_domain_source_model(self.time_array, **self.parameters)
-        elif self.frequency_domain_source_model is not None:
-            model_time_strain = dict()
-            frequency_domain_strain = self.frequency_domain_source_model(self.frequency_array, **self.parameters)
-=======
             self.__full_source_model_keyword_arguments.update(self.parameters)
             model_time_series = self.time_domain_source_model(
                 self.time_array, **self.__full_source_model_keyword_arguments)
@@ -170,17 +128,16 @@
             self.__full_source_model_keyword_arguments.update(self.parameters)
             frequency_domain_strain = self.frequency_domain_source_model(
                 self.frequency_array, **self.__full_source_model_keyword_arguments)
->>>>>>> ed7dee9d
             if isinstance(frequency_domain_strain, np.ndarray):
                 return utils.infft(frequency_domain_strain, self.sampling_frequency)
             for key in frequency_domain_strain:
-                model_time_strain[key] = utils.infft(frequency_domain_strain[key], self.sampling_frequency)
+                model_time_series[key] = utils.infft(frequency_domain_strain[key], self.sampling_frequency)
         else:
             raise RuntimeError("No source model given")
 
         for key in added_keys:
             self.parameters.pop(key)
-        return model_time_strain
+        return model_time_series
 
     @property
     def frequency_array(self):
