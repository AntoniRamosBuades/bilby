from __future__ import division, print_function, absolute_import

import logging
import os

import matplotlib.pyplot as plt
import numpy as np
from gwpy.signal import filter_design
from scipy import signal
from scipy.interpolate import interp1d

import tupak
from . import utils


class Interferometer(object):
    """Class for the Interferometer """

    def __init__(self, name, power_spectral_density, minimum_frequency, maximum_frequency,
                 length, latitude, longitude, elevation, xarm_azimuth, yarm_azimuth,
                 xarm_tilt=0., yarm_tilt=0.):
        """
        Instantiate an Interferometer object.

        Parameters
        ----------
        name: str
            Interferometer name, e.g., H1.
        power_spectral_density: PowerSpectralDensity
            Power spectral density determining the sensitivity of the detector.
        minimum_frequency: float
            Minimum frequency to analyse for detector.
        maximum_frequency: float
            Maximum frequency to analyse for detector.
        length: float
            Length of the interferometer in km.
        latitude: float
            Latitude North in degrees (South is negative).
        longitude: float
            Longitude East in degrees (West is negative).
        elevation: float
            Height above surface in metres.
        xarm_azimuth: float
            Orientation of the x arm in degrees North of East.
        yarm_azimuth: float
            Orientation of the y arm in degrees North of East.
        xarm_tilt: float
            Tilt of the x arm in radians above the horizontal defined by ellipsoid earth model in LIGO-T980044-08.
        yarm_tilt: float
            Tilt of the y arm in radians above the horizontal.
        """
        self.__x_updated = False
        self.__y_updated = False
        self.__vertex_updated = False
        self.__detector_tensor_updated = False

        self.name = name
        self.minimum_frequency = minimum_frequency
        self.maximum_frequency = maximum_frequency
        self.length = length
        self.latitude = latitude
        self.longitude = longitude
        self.elevation = elevation
        self.xarm_azimuth = xarm_azimuth
        self.yarm_azimuth = yarm_azimuth
        self.xarm_tilt = xarm_tilt
        self.yarm_tilt = yarm_tilt
        self.power_spectral_density = power_spectral_density
        self.data = np.array([])
        self.frequency_array = np.array([])
        self.sampling_frequency = None
        self.duration = None
        self.time_marginalization = False
        self.epoch = 0

    @property
    def minimum_frequency(self):
        return self.__minimum_frequency

    @minimum_frequency.setter
    def minimum_frequency(self, minimum_frequency):
        self.__minimum_frequency = minimum_frequency

    @property
    def maximum_frequency(self):
        return self.__maximum_frequency

    @maximum_frequency.setter
    def maximum_frequency(self, maximum_frequency):
        self.__maximum_frequency = maximum_frequency

    @property
    def frequency_mask(self):
        """Masking array for limiting the frequency band."""
        return (self.frequency_array > self.minimum_frequency) & (self.frequency_array < self.maximum_frequency)

    @property
    def latitude(self):
        return self.__latitude * 180 / np.pi

    @latitude.setter
    def latitude(self, latitude):
        self.__latitude = latitude * np.pi / 180
        self.__x_updated = False
        self.__y_updated = False
        self.__vertex_updated = False

    @property
    def longitude(self):
        return self.__longitude * 180 / np.pi

    @longitude.setter
    def longitude(self, longitude):
        self.__longitude = longitude * np.pi / 180
        self.__x_updated = False
        self.__y_updated = False
        self.__vertex_updated = False

    @property
    def elevation(self):
        return self.__elevation

    @elevation.setter
    def elevation(self, elevation):
        self.__elevation = elevation
        self.__vertex_updated = False

    @property
    def xarm_azimuth(self):
        return self.__xarm_azimuth * 180 / np.pi

    @xarm_azimuth.setter
    def xarm_azimuth(self, xarm_azimuth):
        self.__xarm_azimuth = xarm_azimuth * np.pi / 180
        self.__x_updated = False

    @property
    def yarm_azimuth(self):
        return self.__yarm_azimuth * 180 / np.pi

    @yarm_azimuth.setter
    def yarm_azimuth(self, yarm_azimuth):
        self.__yarm_azimuth = yarm_azimuth * np.pi / 180
        self.__y_updated = False

    @property
    def xarm_tilt(self):
        return self.__xarm_tilt

    @xarm_tilt.setter
    def xarm_tilt(self, xarm_tilt):
        self.__xarm_tilt = xarm_tilt
        self.__x_updated = False

    @property
    def yarm_tilt(self):
        return self.__yarm_tilt

    @yarm_tilt.setter
    def yarm_tilt(self, yarm_tilt):
        self.__yarm_tilt = yarm_tilt
        self.__y_updated = False

    @property
    def vertex(self):
        if self.__vertex_updated is False:
            self.__vertex = utils.get_vertex_position_geocentric(self.__latitude, self.__longitude, self.elevation)
            self.__vertex_updated = True
        return self.__vertex

    @property
    def x(self):
        if self.__x_updated is False:
            self.__x = self.unit_vector_along_arm('x')
            self.__x_updated = True
            self.__detector_tensor_updated = False
        return self.__x

    @property
    def y(self):
        if self.__y_updated is False:
            self.__y = self.unit_vector_along_arm('y')
            self.__y_updated = True
            self.__detector_tensor_updated = False
        return self.__y

    @property
    def detector_tensor(self):
        """
        Calculate the detector tensor from the unit vectors along each arm of the detector.

        See Eq. B6 of arXiv:gr-qc/0008066
        """
        if self.__detector_tensor_updated is False:
            self.__detector_tensor = 0.5 * (np.einsum('i,j->ij', self.x, self.x) - np.einsum('i,j->ij', self.y, self.y))
            self.__detector_tensor_updated = True
        return self.__detector_tensor

    def antenna_response(self, ra, dec, time, psi, mode):
        """
        Calculate the antenna response function for a given sky location

        See Nishizawa et al. (2009) arXiv:0903.0528 for definitions of the polarisation tensors.
        [u, v, w] represent the Earth-frame
        [m, n, omega] represent the wave-frame
        Note: there is a typo in the definition of the wave-frame in Nishizawa et al.

        :param ra: right ascension in radians
        :param dec: declination in radians
        :param time: geocentric GPS time
        :param psi: binary polarisation angle counter-clockwise about the direction of propagation
        :param mode: polarisation mode
        :return: detector_response(theta, phi, psi, mode): antenna response for the specified mode.
        """
        polarization_tensor = utils.get_polarization_tensor(ra, dec, time, psi, mode)
        detector_response = np.einsum('ij,ij->', self.detector_tensor, polarization_tensor)
        return detector_response

    def get_detector_response(self, waveform_polarizations, parameters):
        """
        Get the detector response for a particular waveform

        :param waveform_polarizations: dict, polarizations of the waveform
        :param parameters: dict, parameters describing position and time of arrival of the signal
        :return: detector_response: signal observed in the interferometer
        """
        signal = {}
        for mode in waveform_polarizations.keys():
            det_response = self.antenna_response(
                parameters['ra'],
                parameters['dec'],
                parameters['geocent_time'],
                parameters['psi'], mode)

            signal[mode] = waveform_polarizations[mode] * det_response
        signal_ifo = sum(signal.values())

        signal_ifo *= self.frequency_mask

        time_shift = self.time_delay_from_geocenter(
            parameters['ra'],
            parameters['dec'],
            self.epoch)  # parameters['geocent_time'])

        if self.time_marginalization:
            dt = time_shift  # when marginalizing over time we only care about relative time shifts between detectors and marginalized over
                             # all candidate coalescence times
        else:
            dt = self.epoch - (parameters['geocent_time'] - time_shift)

        signal_ifo = signal_ifo * np.exp(
            -1j * 2 * np.pi * dt * self.frequency_array)

        return signal_ifo

    def inject_signal(self, waveform_polarizations, parameters):
        """
        Inject a signal into noise.

        Adds the requested signal to self.data

        :param waveform_polarizations: dict, polarizations of the waveform
        :param parameters: dict, parameters describing position and time of arrival of the signal
        """
        if waveform_polarizations is None:
            logging.warning('Trying to inject signal which is None.')
        else:
            signal_ifo = self.get_detector_response(waveform_polarizations, parameters)
            if np.shape(self.data).__eq__(np.shape(signal_ifo)):
                self.data += signal_ifo
            else:
                logging.info('Injecting into zero noise.')
                self.data = signal_ifo
            opt_snr = np.sqrt(tupak.utils.optimal_snr_squared(signal=signal_ifo, interferometer=self,
                                                              time_duration=1 / (self.frequency_array[1]
                                                                                 - self.frequency_array[0])).real)
            mf_snr = np.sqrt(tupak.utils.matched_filter_snr_squared(signal=signal_ifo, interferometer=self,
                                                                    time_duration=1 / (self.frequency_array[1]
                                                                                       - self.frequency_array[0])).real)
            logging.info("Injection found with optimal SNR = {:.2f} and matched filter SNR = {:.2f} in {}".format(
                opt_snr, mf_snr, self.name))

    def unit_vector_along_arm(self, arm):
        """
        Calculate the unit vector pointing along the specified arm in cartesian Earth-based coordinates.

        See Eqs. B14-B17 in arXiv:gr-qc/0008066

        Input:
        arm - x or y arm of the detector
        Output:
        n - unit vector along arm in cartesian Earth-based coordinates
        """
        if arm == 'x':
            return self.__calculate_arm(self.xarm_tilt, self.xarm_azimuth)
        elif arm == 'y':
            return self.__calculate_arm(self.yarm_tilt, self.yarm_azimuth)
        else:
            logging.warning('Not a recognized arm, aborting!')
            return

    def __calculate_arm(self, arm_tilt, arm_azimuth):
        e_long = np.array([-np.sin(self.__longitude), np.cos(self.__longitude), 0])
        e_lat = np.array([-np.sin(self.__latitude) * np.cos(self.__longitude),
                          -np.sin(self.__latitude) * np.sin(self.__longitude), np.cos(self.__latitude)])
        e_h = np.array([np.cos(self.__latitude) * np.cos(self.__longitude),
                        np.cos(self.__latitude) * np.sin(self.__longitude), np.sin(self.__latitude)])

        return np.cos(arm_tilt) * np.cos(arm_azimuth) * e_long +\
               np.cos(arm_tilt) * np.sin(arm_azimuth) * e_lat + \
               np.sin(arm_tilt) * e_h

    @property
    def amplitude_spectral_density_array(self):
        """
        Set the PSD for the interferometer for a user-specified frequency series, this matches the data provided.

        """
        return self.power_spectral_density_array ** 0.5

    @property
    def power_spectral_density_array(self):
        return self.power_spectral_density.power_spectral_density_interpolated(self.frequency_array)

    def set_data(self, sampling_frequency, duration, epoch=0,
<<<<<<< HEAD
                 from_power_spectral_density=None, zero_noise=None,
=======
                 from_power_spectral_density=False,
>>>>>>> 567cf3da
                 frequency_domain_strain=None):
        """
        Set the interferometer frequency-domain stain and accompanying PSD values.

        Parameters
        ----------
        sampling_frequency: float
            The sampling frequency of the data
        duration: float
            Duration of data
        epoch: float
            The GPS time of the start of the data
        frequency_domain_strain: array_like
            The frequency-domain strain
        from_power_spectral_density: bool
            If frequency_domain_strain not given, use IFO's PSD object to
            generate noise
        zero_noise: bool
            If true and frequency_domain_strain and from_power_spectral_density
            are false, set the data to be zero.
        """

        self.epoch = epoch

        if frequency_domain_strain is not None:
            logging.info(
                'Setting {} data using provided frequency_domain_strain'.format(self.name))
            frequencies = utils.create_frequency_series(sampling_frequency, duration)
        elif from_power_spectral_density is True:
            logging.info(
                'Setting {} data using noise realization from provided'
                'power_spectal_density'.format(self.name))
            frequency_domain_strain, frequencies = \
                self.power_spectral_density.get_noise_realisation(
                    sampling_frequency, duration)
        elif zero_noise is not None:
            logging.info('Setting zero noise in {}'.format(self.name))
            frequencies = utils.create_fequency_series(sampling_frequency, duration)
            frequency_domain_strain = np.zeros_like(frequencies) * (1 + 1j)
        else:
            raise ValueError("No method to set data provided.")

        self.sampling_frequency = sampling_frequency
        self.duration = duration
        self.frequency_array = frequencies
        self.data = frequency_domain_strain * self.frequency_mask

        return

    def time_delay_from_geocenter(self, ra, dec, time):
        """
        Calculate the time delay from the geocenter for the interferometer.

        Use the time delay function from utils.

        Input:
        ra - right ascension of source in radians
        dec - declination of source in radians
        time - GPS time
        Output:
        delta_t - time delay from geocenter
        """
        delta_t = utils.time_delay_geocentric(self.vertex, np.array([0, 0, 0]), ra, dec, time)
        return delta_t

    def vertex_position_geocentric(self):
        """
        Calculate the position of the IFO vertex in geocentric coordinates in meters.

        Based on arXiv:gr-qc/0008066 Eqs. B11-B13 except for the typo in the definition of the local radius.
        See Section 2.1 of LIGO-T980044-10 for the correct expression
        """
        vertex_position = utils.get_vertex_position_geocentric(self.__latitude, self.__longitude, self.__elevation)
        return vertex_position

    @property
    def whitened_data(self):
        return self.data / self.amplitude_spectral_density_array

    def save_data(self, outdir):
        np.savetxt('{}/{}_frequency_domain_data.dat'.format(outdir, self.name),
                   [self.frequency_array, self.data.real, self.data.imag],
                   header='f real_h(f) imag_h(f)')
        np.savetxt('{}/{}_psd.dat'.format(outdir, self.name),
                   [self.frequency_array, self.amplitude_spectral_density_array],
                   header='f h(f)')


class PowerSpectralDensity:

    def __init__(self, asd_file=None, psd_file='aLIGO_ZERO_DET_high_P_psd.txt'):
        """
        Instantiate a new PowerSpectralDensity object.

        Only one of the asd_file or psd_file needs to be specified.
        If multiple are given, the first will be used.
        FIXME: Allow reading a frame and then FFT to get PSD, use gwpy?

        :param asd_file: amplitude spectral density, format 'f h_f'
        :param psd_file: power spectral density, format 'f h_f'
        """

        self.frequencies = []
        self.power_spectral_density = []
        self.amplitude_spectral_density = []
        self.frequency_noise_realization = []
        self.interpolated_frequency = []
        self.power_spectral_density_interpolated = None

        if asd_file is not None:
            self.amplitude_spectral_density_file = asd_file
            self.import_amplitude_spectral_density()
            if min(self.amplitude_spectral_density) < 1e-30:
                logging.warning("You specified an amplitude spectral density file.")
                logging.warning("{} WARNING {}".format("*" * 30, "*" * 30))
                logging.warning("The minimum of the provided curve is {:.2e}.".format(
                    min(self.amplitude_spectral_density)))
                logging.warning("You may have intended to provide this as a power spectral density.")
        else:
            self.power_spectral_density_file = psd_file
            self.import_power_spectral_density()
            if min(self.power_spectral_density) > 1e-30:
                logging.warning("You specified a power spectral density file.")
                logging.warning("{} WARNING {}".format("*" * 30, "*" * 30))
                logging.warning("The minimum of the provided curve is {:.2e}.".format(
                    min(self.power_spectral_density)))
                logging.warning("You may have intended to provide this as an amplitude spectral density.")

    def import_amplitude_spectral_density(self):
        """
        Automagically load one of the amplitude spectral density curves contained in the noise_curves directory.

        Test if the file contains a path (i.e., contains '/').
        If not assume the file is in the default directory.
        """
        if '/' not in self.amplitude_spectral_density_file:
            self.amplitude_spectral_density_file = os.path.join(os.path.dirname(__file__), 'noise_curves',
                                                                self.amplitude_spectral_density_file)
        spectral_density = np.genfromtxt(self.amplitude_spectral_density_file)
        self.frequencies = spectral_density[:, 0]
        self.amplitude_spectral_density = spectral_density[:, 1]
        self.power_spectral_density = self.amplitude_spectral_density ** 2
        self.interpolate_power_spectral_density()

    def import_power_spectral_density(self):
        """
        Automagically load one of the power spectral density curves contained in the noise_curves directory.

        Test if the file contains a path (i.e., contains '/').
        If not assume the file is in the default directory.
        """
        if '/' not in self.power_spectral_density_file:
            self.power_spectral_density_file = os.path.join(os.path.dirname(__file__), 'noise_curves',
                                                            self.power_spectral_density_file)
        spectral_density = np.genfromtxt(self.power_spectral_density_file)
        self.frequencies = spectral_density[:, 0]
        self.power_spectral_density = spectral_density[:, 1]
        self.amplitude_spectral_density = np.sqrt(self.power_spectral_density)
        self.interpolate_power_spectral_density()

    def interpolate_power_spectral_density(self):
        """Interpolate the loaded PSD so it can be resampled for arbitrary frequency arrays."""
        self.power_spectral_density_interpolated = interp1d(self.frequencies, self.power_spectral_density,
                                                            bounds_error=False,
                                                            fill_value=max(self.power_spectral_density))

    def get_noise_realisation(self, sampling_frequency, duration):
        """
        Generate frequency Gaussian noise scaled to the power spectral density.

        :param sampling_frequency: sampling frequency of noise
        :param duration: duration of noise
        :return:  frequency_domain_strain (array), frequency (array)
        """
        white_noise, frequency = utils.create_white_noise(sampling_frequency, duration)

        interpolated_power_spectral_density = self.power_spectral_density_interpolated(frequency)

        frequency_domain_strain = interpolated_power_spectral_density ** 0.5 * white_noise

        return frequency_domain_strain, frequency


def get_empty_interferometer(name):
    """
    Get an interferometer with standard parameters for known detectors.

    These objects do not have any noise instantiated.

    The available instruments are:
        H1, L1, V1, GEO600

    Detector positions taken from LIGO-T980044-10 for L1/H1 and from
    arXiv:gr-qc/0008066 [45] for V1/GEO600

    Parameters
    ----------
    name: str
        Interferometer identifier.

    Returns
    -------
    interferometer: Interferometer
        Interferometer instance
    """
    known_interferometers = {
        'H1': Interferometer(name='H1', power_spectral_density=PowerSpectralDensity(),
                             minimum_frequency=20, maximum_frequency=2048,
                             length=4, latitude=46 + 27. / 60 + 18.528 / 3600,
                             longitude=-(119 + 24. / 60 + 27.5657 / 3600), elevation=142.554, xarm_azimuth=125.9994,
                             yarm_azimuth=215.994, xarm_tilt=-6.195e-4, yarm_tilt=1.25e-5),
        'L1': Interferometer(name='L1', power_spectral_density=PowerSpectralDensity(),
                             minimum_frequency=20, maximum_frequency=2048,
                             length=4, latitude=30 + 33. / 60 + 46.4196 / 3600,
                             longitude=-(90 + 46. / 60 + 27.2654 / 3600), elevation=-6.574, xarm_azimuth=197.7165,
                             yarm_azimuth=287.7165,
                             xarm_tilt=-3.121e-4, yarm_tilt=-6.107e-4),
        'V1': Interferometer(name='V1', power_spectral_density=PowerSpectralDensity(psd_file='AdV_psd.txt'), length=3,
                             minimum_frequency=20, maximum_frequency=2048,
                             latitude=43 + 37. / 60 + 53.0921 / 3600, longitude=10 + 30. / 60 + 16.1878 / 3600,
                             elevation=51.884, xarm_azimuth=70.5674, yarm_azimuth=160.5674),
        'GEO600': Interferometer(name='GEO600',
                                 power_spectral_density=PowerSpectralDensity(asd_file='GEO600_S6e_asd.txt'),
                                 minimum_frequency=40, maximum_frequency=2048, length=0.6,
                                 latitude=52 + 14. / 60 + 42.528 / 3600, longitude=9 + 48. / 60 + 25.894 / 3600,
                                 elevation=114.425, xarm_azimuth=115.9431, yarm_azimuth=21.6117),
        'CE': Interferometer(name='CE', power_spectral_density=PowerSpectralDensity(psd_file='CE_psd.txt'),
                             minimum_frequency=10, maximum_frequency=2048,
                             length=40, latitude=46 + 27. / 60 + 18.528 / 3600,
                             longitude=-(119 + 24. / 60 + 27.5657 / 3600), elevation=142.554, xarm_azimuth=125.9994,
                             yarm_azimuth=215.994, xarm_tilt=-6.195e-4, yarm_tilt=1.25e-5),
    }

    if name in known_interferometers.keys():
        interferometer = known_interferometers[name]
        return interferometer
    else:
        logging.warning('Interferometer {} not implemented'.format(name))


def get_interferometer_with_open_data(
        name, center_time, T=4, alpha=0.25, psd_offset=-1024, psd_duration=100,
        cache=True, outdir='outdir', plot=True, filter_freq=1024,
        raw_data_file=None, **kwargs):
    """
    Helper function to obtain an Interferometer instance with appropriate
    PSD and data, given an center_time.

    Parameters
    ----------
    name: str
        Detector name, e.g., 'H1'.
    center_time: float
        GPS time of the center_time about which to perform the analysis.
        Note: the analysis data is from `center_time-T/2` to `center_time+T/2`.
    T: float
        The total time (in seconds) to analyse. Defaults to 4s.
    alpha: float
        The tukey window shape parameter passed to `scipy.signal.tukey`.
    psd_offset, psd_duration: float
        The power spectral density (psd) is estimated using data from
        `center_time+psd_offset` to `center_time+psd_offset + psd_duration`.
    outdir: str
        Directory where the psd files are saved
    plot: bool
        If true, create an ASD + strain plot
    filter_freq: float
        Low pass filter frequency
    **kwargs:
        All keyword arguments are passed to
        `gwpy.timeseries.TimeSeries.fetch_open_data()`.

    Returns
    -------
    interferometer: `tupak.detector.Interferometer`
        An Interferometer instance with a PSD and frequency-domain strain data.

    """

    logging.warning(
        "Parameter estimation for real interferometer data in tupak is in "
        "alpha testing at the moment: the routines for windowing and filtering"
        " have not been reviewed.")

    utils.check_directory_exists_and_if_not_mkdir(outdir)

    strain = utils.get_open_strain_data(
        name, center_time - T / 2, center_time + T / 2, outdir=outdir, cache=cache,
        raw_data_file=raw_data_file, **kwargs)

    strain_psd = utils.get_open_strain_data(
        name, center_time + psd_offset, center_time + psd_offset + psd_duration,
        raw_data_file=raw_data_file,
        outdir=outdir, cache=cache, **kwargs)

    sampling_frequency = int(strain.sample_rate.value)

    # Low pass filter
    bp = filter_design.lowpass(filter_freq, strain.sample_rate)
    strain = strain.filter(bp, filtfilt=True)
    strain = strain.crop(*strain.span.contract(1))
    strain_psd = strain_psd.filter(bp, filtfilt=True)
    strain_psd = strain_psd.crop(*strain_psd.span.contract(1))

    # Create and save PSDs
    NFFT = int(sampling_frequency * T)
    window = signal.windows.tukey(NFFT, alpha=alpha)
    psd = strain_psd.psd(fftlength=T, window=window)
    psd_file = '{}/{}_PSD_{}_{}.txt'.format(
        outdir, name, center_time + psd_offset, psd_duration)
    with open('{}'.format(psd_file), 'w+') as file:
        for f, p in zip(psd.frequencies.value, psd.value):
            file.write('{} {}\n'.format(f, p))

    time_series = strain.times.value
    time_duration = time_series[-1] - time_series[0]

    # Apply Tukey window
    N = len(time_series)
    strain = strain * signal.windows.tukey(N, alpha=alpha)

    interferometer = get_empty_interferometer(name)
    interferometer.power_spectral_density = PowerSpectralDensity(
        psd_file=psd_file)
    interferometer.set_data(
        sampling_frequency, time_duration,
        frequency_domain_strain=utils.nfft(
            strain.value, sampling_frequency)[0],
        epoch=strain.epoch.value)

    if plot:
        fig, ax = plt.subplots()
        ax.loglog(interferometer.frequency_array, np.abs(interferometer.data),
                  '-C0', label=name)
        ax.loglog(interferometer.frequency_array,
                  interferometer.amplitude_spectral_density_array,
                  '-C1', lw=0.5, label=name + ' ASD')
        ax.grid('on')
        ax.set_ylabel(r'strain [strain/$\sqrt{\rm Hz}$]')
        ax.set_xlabel(r'frequency [Hz]')
        ax.set_xlim(20, 2000)
        ax.legend(loc='best')
        fig.savefig('{}/{}_frequency_domain_data.png'.format(outdir, name))

    return interferometer


def get_interferometer_with_fake_noise_and_injection(
        name, injection_polarizations, injection_parameters,
        sampling_frequency=4096, time_duration=4, outdir='outdir', plot=True,
        save=True):
    """
    Helper function to obtain an Interferometer instance with appropriate
    power spectral density and data, given an center_time.

    Parameters
    ----------
    name: str
        Detector name, e.g., 'H1'.
    injection_polarizations: dict
        polarizations of waveform to inject, output of
        `waveform_generator.get_frequency_domain_signal`
    injection_parameters: dict
        injection parameters, needed for sky position and timing
    sampling_frequency: float
        sampling frequency for data, should match injection signal
    time_duration: float
        length of data, should be the same as used for signal generation
    outdir: str
        directory in which to store output
    plot: bool
        If true, create an ASD + strain plot
    save: bool
        If true, save frequency domain data and PSD to file

    Returns
    -------
    interferometer: `tupak.detector.Interferometer`
        An Interferometer instance with a PSD and frequency-domain strain data.

    """

    utils.check_directory_exists_and_if_not_mkdir(outdir)

    interferometer = get_empty_interferometer(name)
    interferometer.set_data(
        sampling_frequency=sampling_frequency, duration=time_duration,
        from_power_spectral_density=True, epoch=(injection_parameters['geocent_time']+2)-time_duration)
    interferometer.inject_signal(
        waveform_polarizations=injection_polarizations,
        parameters=injection_parameters)

    interferometer_signal = interferometer.get_detector_response(
        injection_polarizations, injection_parameters)

    if plot:
        fig, ax = plt.subplots()
        ax.loglog(interferometer.frequency_array, np.abs(interferometer.data),
                  '-C0', label=name)
        ax.loglog(interferometer.frequency_array,
                  interferometer.amplitude_spectral_density_array,
                  '-C1', lw=0.5, label=name + ' ASD')
        ax.loglog(interferometer.frequency_array, abs(interferometer_signal),
                  '-C2', label='Signal')
        ax.grid('on')
        ax.set_ylabel(r'strain [strain/$\sqrt{\rm Hz}$]')
        ax.set_xlabel(r'frequency [Hz]')
        ax.set_xlim(20, 2000)
        ax.legend(loc='best')
        fig.savefig('{}/{}_frequency_domain_data.png'.format(outdir, name))

    if save:
        interferometer.save_data(outdir)

    return interferometer


def get_event_data(
        event, interferometer_names=None, time_duration=4, alpha=0.25,
        psd_offset=-1024, psd_duration=100, cache=True, outdir='outdir',
        plot=True, filter_freq=1024, raw_data_file=None, **kwargs):
    """
    Get open data for a specified event.

    Parameters
    ----------
    event: str
        Event descriptor, this can deal with some prefixes, e.g., '150914',
        'GW150914', 'LVT151012'
    interferometer_names: list, optional
        List of interferometer identifiers, e.g., 'H1'.
        If None will look for data in 'H1', 'V1', 'L1'
    time_duration: float
        Time duration to search for.
    alpha: float
        The tukey window shape parameter passed to `scipy.signal.tukey`.
    psd_offset, psd_duration: float
        The power spectral density (psd) is estimated using data from
        `center_time+psd_offset` to `center_time+psd_offset + psd_duration`.
    cache: bool
        Whether or not to store the acquired data.
    outdir: str
        Directory where the psd files are saved
    plot: bool
        If true, create an ASD + strain plot
    filter_freq: float
        Low pass filter frequency
    **kwargs:
        All keyword arguments are passed to
        `gwpy.timeseries.TimeSeries.fetch_open_data()`.

    Return
    ------
    interferometers: list
        A list of tupak.detector.Interferometer objects
    """
    event_time = tupak.utils.get_event_time(event)

    interferometers = []

    if interferometer_names is None:
        if utils.command_line_args.detectors:
            interferometer_names = utils.command_line_args.detectors
        else:
            interferometer_names = ['H1', 'L1', 'V1']

    for name in interferometer_names:
        try:
            interferometers.append(get_interferometer_with_open_data(
                name, event_time, T=time_duration, alpha=alpha,
                psd_offset=psd_offset, psd_duration=psd_duration, cache=cache,
                outdir=outdir, plot=plot, filter_freq=filter_freq,
                raw_data_file=raw_data_file, **kwargs))
        except ValueError:
            logging.info('No data found for {}.'.format(name))

    return interferometers<|MERGE_RESOLUTION|>--- conflicted
+++ resolved
@@ -323,11 +323,7 @@
         return self.power_spectral_density.power_spectral_density_interpolated(self.frequency_array)
 
     def set_data(self, sampling_frequency, duration, epoch=0,
-<<<<<<< HEAD
-                 from_power_spectral_density=None, zero_noise=None,
-=======
-                 from_power_spectral_density=False,
->>>>>>> 567cf3da
+                 from_power_spectral_density=False, zero_noise=False,
                  frequency_domain_strain=None):
         """
         Set the interferometer frequency-domain stain and accompanying PSD values.
@@ -356,14 +352,14 @@
             logging.info(
                 'Setting {} data using provided frequency_domain_strain'.format(self.name))
             frequencies = utils.create_frequency_series(sampling_frequency, duration)
-        elif from_power_spectral_density is True:
+        elif from_power_spectral_density:
             logging.info(
                 'Setting {} data using noise realization from provided'
                 'power_spectal_density'.format(self.name))
             frequency_domain_strain, frequencies = \
                 self.power_spectral_density.get_noise_realisation(
                     sampling_frequency, duration)
-        elif zero_noise is not None:
+        elif zero_noise:
             logging.info('Setting zero noise in {}'.format(self.name))
             frequencies = utils.create_fequency_series(sampling_frequency, duration)
             frequency_domain_strain = np.zeros_like(frequencies) * (1 + 1j)
