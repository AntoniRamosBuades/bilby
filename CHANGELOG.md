--- conflicted
+++ resolved
@@ -6,13 +6,9 @@
 - 
 
 ### Changed
-<<<<<<< HEAD
 - Cosmology generalised, users can now specify the cosmology used, default is astropy Planck15
 - UniformComovingVolume prior *requires* the name to be one of "luminosity_distance", "comoving_distance", "redshift"
-- 
-=======
 - Updates the bilby.core.utils constants to match those of Astropy v3.0.4
->>>>>>> a0a1554a
 
 ### Removed
 -
