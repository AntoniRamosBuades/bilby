--- conflicted
+++ resolved
@@ -74,8 +74,5 @@
 Tathagata Ghosh
 Virginia d'Emilio
 Vivien Raymond
-<<<<<<< HEAD
 Will M. Farr
-=======
-Ka-Lok Lo
->>>>>>> b1e02f1d
+Ka-Lok Lo